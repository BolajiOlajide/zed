use crate::{
    assistant_settings::{AssistantDockPosition, AssistantSettings},
    humanize_token_count,
    prompt_library::open_prompt_library,
    prompts::PromptBuilder,
    slash_command::{
        default_command::DefaultSlashCommand,
        docs_command::{DocsSlashCommand, DocsSlashCommandArgs},
        file_command::{self, codeblock_fence_for_path},
        SlashCommandCompletionProvider, SlashCommandRegistry,
    },
    slash_command_picker,
    terminal_inline_assistant::TerminalInlineAssistant,
<<<<<<< HEAD
    Assist, AssistantPatchResolution, CacheStatus, ConfirmCommand, Content, Context, ContextEvent,
    ContextId, ContextStore, ContextStoreEvent, CycleMessageRole, DeployHistory,
    DeployPromptLibrary, InlineAssistId, InlineAssistant, InsertDraggedFiles, InsertIntoEditor,
    Message, MessageId, MessageMetadata, MessageStatus, ModelPickerDelegate, ModelSelector,
    NewContext, PendingSlashCommand, PendingSlashCommandStatus, QuoteSelection,
    RemoteContextMetadata, SavedContextMetadata, Split, ToggleFocus, ToggleModelSelector,
=======
    Assist, CacheStatus, ConfirmCommand, Content, Context, ContextEvent, ContextId, ContextStore,
    ContextStoreEvent, CopyCode, CycleMessageRole, DeployHistory, DeployPromptLibrary,
    InlineAssistId, InlineAssistant, InsertDraggedFiles, InsertIntoEditor, Message, MessageId,
    MessageMetadata, MessageStatus, ModelPickerDelegate, ModelSelector, NewContext,
    PendingSlashCommand, PendingSlashCommandStatus, QuoteSelection, RemoteContextMetadata,
    SavedContextMetadata, Split, ToggleFocus, ToggleModelSelector, WorkflowStepResolution,
>>>>>>> 743feb98
};
use anyhow::{anyhow, Result};
use assistant_slash_command::{SlashCommand, SlashCommandOutputSection};
use assistant_tool::ToolRegistry;
use client::{proto, Client, Status};
use collections::{BTreeSet, HashMap, HashSet};
use editor::{
    actions::{FoldAt, MoveToEndOfLine, Newline, ShowCompletions, UnfoldAt},
    display_map::{
        BlockDisposition, BlockId, BlockProperties, BlockStyle, Crease, CreaseMetadata,
        CustomBlockId, FoldId, RenderBlock, ToDisplayPoint,
    },
    scroll::{Autoscroll, AutoscrollStrategy, ScrollAnchor},
    Anchor, Editor, EditorEvent, ExcerptRange, MultiBuffer, RowExt, ToOffset as _, ToPoint,
};
use editor::{display_map::CreaseId, FoldPlaceholder};
use fs::Fs;
use futures::FutureExt;
use gpui::{
    canvas, div, img, percentage, point, pulsating_between, size, Action, Animation, AnimationExt,
    AnyElement, AnyView, AppContext, AsyncWindowContext, ClipboardEntry, ClipboardItem,
    Context as _, Empty, Entity, EntityId, EventEmitter, ExternalPaths, FocusHandle, FocusableView,
    FontWeight, InteractiveElement, IntoElement, Model, ParentElement, Pixels, ReadGlobal, Render,
    RenderImage, SharedString, Size, StatefulInteractiveElement, Styled, Subscription, Task,
    Transformation, UpdateGlobal, View, VisualContext, WeakView, WindowContext,
};
use indexed_docs::IndexedDocsStore;
use language::{
    language_settings::SoftWrap, BufferSnapshot, Capability, LanguageRegistry, LspAdapterDelegate,
    ToOffset,
};
use language_model::{
    provider::cloud::PROVIDER_ID, LanguageModelProvider, LanguageModelProviderId,
    LanguageModelRegistry, Role,
};
use language_model::{LanguageModelImage, LanguageModelToolUse};
use multi_buffer::MultiBufferRow;
use picker::{Picker, PickerDelegate};
use project::lsp_store::LocalLspAdapterDelegate;
use project::{Project, Worktree};
use rope::Point;
use search::{buffer_search::DivRegistrar, BufferSearchBar};
use serde::{Deserialize, Serialize};
use settings::{update_settings_file, Settings};
use smol::stream::StreamExt;
use std::{
    borrow::Cow,
    cmp,
    collections::hash_map,
    ops::{ControlFlow, Range},
    path::PathBuf,
    sync::Arc,
    time::Duration,
};
use terminal_view::{terminal_panel::TerminalPanel, TerminalView};
use ui::TintColor;
use ui::{
    prelude::*,
    utils::{format_distance_from_now, DateTimeType},
    Avatar, AvatarShape, ButtonLike, ContextMenu, Disclosure, ElevationIndex, KeyBinding, ListItem,
    ListItemSpacing, PopoverMenu, PopoverMenuHandle, Tooltip,
};
use util::{maybe, ResultExt};
use workspace::{
    dock::{DockPosition, Panel, PanelEvent},
    item::{self, FollowableItem, Item, ItemHandle},
    notifications::NotificationId,
    pane::{self, SaveIntent},
    searchable::{SearchEvent, SearchableItem},
    DraggedSelection, Pane, Save, ShowConfiguration, Toast, ToggleZoom, ToolbarItemEvent,
    ToolbarItemLocation, ToolbarItemView, Workspace,
};
use workspace::{searchable::SearchableItemHandle, DraggedTab};
use zed_actions::InlineAssist;

pub fn init(cx: &mut AppContext) {
    workspace::FollowableViewRegistry::register::<ContextEditor>(cx);
    cx.observe_new_views(
        |workspace: &mut Workspace, _cx: &mut ViewContext<Workspace>| {
            workspace
                .register_action(|workspace, _: &ToggleFocus, cx| {
                    let settings = AssistantSettings::get_global(cx);
                    if !settings.enabled {
                        return;
                    }

                    workspace.toggle_panel_focus::<AssistantPanel>(cx);
                })
                .register_action(AssistantPanel::inline_assist)
                .register_action(ContextEditor::quote_selection)
                .register_action(ContextEditor::insert_selection)
                .register_action(ContextEditor::copy_code)
                .register_action(ContextEditor::insert_dragged_files)
                .register_action(AssistantPanel::show_configuration)
                .register_action(AssistantPanel::create_new_context);
        },
    )
    .detach();

    cx.observe_new_views(
        |terminal_panel: &mut TerminalPanel, cx: &mut ViewContext<TerminalPanel>| {
            let settings = AssistantSettings::get_global(cx);
            terminal_panel.asssistant_enabled(settings.enabled, cx);
        },
    )
    .detach();
}

pub enum AssistantPanelEvent {
    ContextEdited,
}

pub struct AssistantPanel {
    pane: View<Pane>,
    workspace: WeakView<Workspace>,
    width: Option<Pixels>,
    height: Option<Pixels>,
    project: Model<Project>,
    context_store: Model<ContextStore>,
    languages: Arc<LanguageRegistry>,
    fs: Arc<dyn Fs>,
    subscriptions: Vec<Subscription>,
    model_selector_menu_handle: PopoverMenuHandle<Picker<ModelPickerDelegate>>,
    model_summary_editor: View<Editor>,
    authenticate_provider_task: Option<(LanguageModelProviderId, Task<()>)>,
    configuration_subscription: Option<Subscription>,
    client_status: Option<client::Status>,
    watch_client_status: Option<Task<()>>,
    show_zed_ai_notice: bool,
}

#[derive(Clone)]
enum ContextMetadata {
    Remote(RemoteContextMetadata),
    Saved(SavedContextMetadata),
}

struct SavedContextPickerDelegate {
    store: Model<ContextStore>,
    project: Model<Project>,
    matches: Vec<ContextMetadata>,
    selected_index: usize,
}

enum SavedContextPickerEvent {
    Confirmed(ContextMetadata),
}

enum InlineAssistTarget {
    Editor(View<Editor>, bool),
    Terminal(View<TerminalView>),
}

impl EventEmitter<SavedContextPickerEvent> for Picker<SavedContextPickerDelegate> {}

impl SavedContextPickerDelegate {
    fn new(project: Model<Project>, store: Model<ContextStore>) -> Self {
        Self {
            project,
            store,
            matches: Vec::new(),
            selected_index: 0,
        }
    }
}

impl PickerDelegate for SavedContextPickerDelegate {
    type ListItem = ListItem;

    fn match_count(&self) -> usize {
        self.matches.len()
    }

    fn selected_index(&self) -> usize {
        self.selected_index
    }

    fn set_selected_index(&mut self, ix: usize, _cx: &mut ViewContext<Picker<Self>>) {
        self.selected_index = ix;
    }

    fn placeholder_text(&self, _cx: &mut WindowContext) -> Arc<str> {
        "Search...".into()
    }

    fn update_matches(&mut self, query: String, cx: &mut ViewContext<Picker<Self>>) -> Task<()> {
        let search = self.store.read(cx).search(query, cx);
        cx.spawn(|this, mut cx| async move {
            let matches = search.await;
            this.update(&mut cx, |this, cx| {
                let host_contexts = this.delegate.store.read(cx).host_contexts();
                this.delegate.matches = host_contexts
                    .iter()
                    .cloned()
                    .map(ContextMetadata::Remote)
                    .chain(matches.into_iter().map(ContextMetadata::Saved))
                    .collect();
                this.delegate.selected_index = 0;
                cx.notify();
            })
            .ok();
        })
    }

    fn confirm(&mut self, _secondary: bool, cx: &mut ViewContext<Picker<Self>>) {
        if let Some(metadata) = self.matches.get(self.selected_index) {
            cx.emit(SavedContextPickerEvent::Confirmed(metadata.clone()));
        }
    }

    fn dismissed(&mut self, _cx: &mut ViewContext<Picker<Self>>) {}

    fn render_match(
        &self,
        ix: usize,
        selected: bool,
        cx: &mut ViewContext<Picker<Self>>,
    ) -> Option<Self::ListItem> {
        let context = self.matches.get(ix)?;
        let item = match context {
            ContextMetadata::Remote(context) => {
                let host_user = self.project.read(cx).host().and_then(|collaborator| {
                    self.project
                        .read(cx)
                        .user_store()
                        .read(cx)
                        .get_cached_user(collaborator.user_id)
                });
                div()
                    .flex()
                    .w_full()
                    .justify_between()
                    .gap_2()
                    .child(
                        h_flex().flex_1().overflow_x_hidden().child(
                            Label::new(context.summary.clone().unwrap_or(DEFAULT_TAB_TITLE.into()))
                                .size(LabelSize::Small),
                        ),
                    )
                    .child(
                        h_flex()
                            .gap_2()
                            .children(if let Some(host_user) = host_user {
                                vec![
                                    Avatar::new(host_user.avatar_uri.clone())
                                        .shape(AvatarShape::Circle)
                                        .into_any_element(),
                                    Label::new(format!("Shared by @{}", host_user.github_login))
                                        .color(Color::Muted)
                                        .size(LabelSize::Small)
                                        .into_any_element(),
                                ]
                            } else {
                                vec![Label::new("Shared by host")
                                    .color(Color::Muted)
                                    .size(LabelSize::Small)
                                    .into_any_element()]
                            }),
                    )
            }
            ContextMetadata::Saved(context) => div()
                .flex()
                .w_full()
                .justify_between()
                .gap_2()
                .child(
                    h_flex()
                        .flex_1()
                        .child(Label::new(context.title.clone()).size(LabelSize::Small))
                        .overflow_x_hidden(),
                )
                .child(
                    Label::new(format_distance_from_now(
                        DateTimeType::Local(context.mtime),
                        false,
                        true,
                        true,
                    ))
                    .color(Color::Muted)
                    .size(LabelSize::Small),
                ),
        };
        Some(
            ListItem::new(ix)
                .inset(true)
                .spacing(ListItemSpacing::Sparse)
                .selected(selected)
                .child(item),
        )
    }
}

impl AssistantPanel {
    pub fn load(
        workspace: WeakView<Workspace>,
        prompt_builder: Arc<PromptBuilder>,
        cx: AsyncWindowContext,
    ) -> Task<Result<View<Self>>> {
        cx.spawn(|mut cx| async move {
            let context_store = workspace
                .update(&mut cx, |workspace, cx| {
                    let project = workspace.project().clone();
                    ContextStore::new(project, prompt_builder.clone(), cx)
                })?
                .await?;

            workspace.update(&mut cx, |workspace, cx| {
                // TODO: deserialize state.
                cx.new_view(|cx| Self::new(workspace, context_store, cx))
            })
        })
    }

    fn new(
        workspace: &Workspace,
        context_store: Model<ContextStore>,
        cx: &mut ViewContext<Self>,
    ) -> Self {
        let model_selector_menu_handle = PopoverMenuHandle::default();
        let model_summary_editor = cx.new_view(Editor::single_line);
        let context_editor_toolbar = cx.new_view(|_| {
            ContextEditorToolbarItem::new(
                workspace,
                model_selector_menu_handle.clone(),
                model_summary_editor.clone(),
            )
        });

        let pane = cx.new_view(|cx| {
            let mut pane = Pane::new(
                workspace.weak_handle(),
                workspace.project().clone(),
                Default::default(),
                None,
                NewContext.boxed_clone(),
                cx,
            );

            let project = workspace.project().clone();
            pane.set_custom_drop_handle(cx, move |_, dropped_item, cx| {
                let action = maybe!({
                    if let Some(paths) = dropped_item.downcast_ref::<ExternalPaths>() {
                        return Some(InsertDraggedFiles::ExternalFiles(paths.paths().to_vec()));
                    }

                    let project_paths = if let Some(tab) = dropped_item.downcast_ref::<DraggedTab>()
                    {
                        if &tab.pane == cx.view() {
                            return None;
                        }
                        let item = tab.pane.read(cx).item_for_index(tab.ix);
                        Some(
                            item.and_then(|item| item.project_path(cx))
                                .into_iter()
                                .collect::<Vec<_>>(),
                        )
                    } else if let Some(selection) = dropped_item.downcast_ref::<DraggedSelection>()
                    {
                        Some(
                            selection
                                .items()
                                .filter_map(|item| {
                                    project.read(cx).path_for_entry(item.entry_id, cx)
                                })
                                .collect::<Vec<_>>(),
                        )
                    } else {
                        None
                    }?;

                    let paths = project_paths
                        .into_iter()
                        .filter_map(|project_path| {
                            let worktree = project
                                .read(cx)
                                .worktree_for_id(project_path.worktree_id, cx)?;

                            let mut full_path = PathBuf::from(worktree.read(cx).root_name());
                            full_path.push(&project_path.path);
                            Some(full_path)
                        })
                        .collect::<Vec<_>>();

                    Some(InsertDraggedFiles::ProjectPaths(paths))
                });

                if let Some(action) = action {
                    cx.dispatch_action(action.boxed_clone());
                }

                ControlFlow::Break(())
            });

            pane.set_can_split(false, cx);
            pane.set_can_navigate(true, cx);
            pane.display_nav_history_buttons(None);
            pane.set_should_display_tab_bar(|_| true);
            pane.set_render_tab_bar_buttons(cx, move |pane, cx| {
                let focus_handle = pane.focus_handle(cx);
                let left_children = IconButton::new("history", IconName::HistoryRerun)
                    .icon_size(IconSize::Small)
                    .on_click(cx.listener({
                        let focus_handle = focus_handle.clone();
                        move |_, _, cx| {
                            focus_handle.focus(cx);
                            cx.dispatch_action(DeployHistory.boxed_clone())
                        }
                    }))
                    .tooltip({
                        let focus_handle = focus_handle.clone();
                        move |cx| {
                            Tooltip::for_action_in(
                                "Open History",
                                &DeployHistory,
                                &focus_handle,
                                cx,
                            )
                        }
                    })
                    .selected(
                        pane.active_item()
                            .map_or(false, |item| item.downcast::<ContextHistory>().is_some()),
                    );
                let _pane = cx.view().clone();
                let right_children = h_flex()
                    .gap(Spacing::Small.rems(cx))
                    .child(
                        IconButton::new("new-context", IconName::Plus)
                            .on_click(
                                cx.listener(|_, _, cx| {
                                    cx.dispatch_action(NewContext.boxed_clone())
                                }),
                            )
                            .tooltip(move |cx| {
                                Tooltip::for_action_in(
                                    "New Context",
                                    &NewContext,
                                    &focus_handle,
                                    cx,
                                )
                            }),
                    )
                    .child(
                        PopoverMenu::new("assistant-panel-popover-menu")
                            .trigger(
                                IconButton::new("menu", IconName::Menu).icon_size(IconSize::Small),
                            )
                            .menu(move |cx| {
                                let zoom_label = if _pane.read(cx).is_zoomed() {
                                    "Zoom Out"
                                } else {
                                    "Zoom In"
                                };
                                let focus_handle = _pane.focus_handle(cx);
                                Some(ContextMenu::build(cx, move |menu, _| {
                                    menu.context(focus_handle.clone())
                                        .action("New Context", Box::new(NewContext))
                                        .action("History", Box::new(DeployHistory))
                                        .action("Prompt Library", Box::new(DeployPromptLibrary))
                                        .action("Configure", Box::new(ShowConfiguration))
                                        .action(zoom_label, Box::new(ToggleZoom))
                                }))
                            }),
                    )
                    .into_any_element()
                    .into();

                (Some(left_children.into_any_element()), right_children)
            });
            pane.toolbar().update(cx, |toolbar, cx| {
                toolbar.add_item(context_editor_toolbar.clone(), cx);
                toolbar.add_item(cx.new_view(BufferSearchBar::new), cx)
            });
            pane
        });

        let subscriptions = vec![
            cx.observe(&pane, |_, _, cx| cx.notify()),
            cx.subscribe(&pane, Self::handle_pane_event),
            cx.subscribe(&context_editor_toolbar, Self::handle_toolbar_event),
            cx.subscribe(&model_summary_editor, Self::handle_summary_editor_event),
            cx.subscribe(&context_store, Self::handle_context_store_event),
            cx.subscribe(
                &LanguageModelRegistry::global(cx),
                |this, _, event: &language_model::Event, cx| match event {
                    language_model::Event::ActiveModelChanged => {
                        this.completion_provider_changed(cx);
                    }
                    language_model::Event::ProviderStateChanged => {
                        this.ensure_authenticated(cx);
                        cx.notify()
                    }
                    language_model::Event::AddedProvider(_)
                    | language_model::Event::RemovedProvider(_) => {
                        this.ensure_authenticated(cx);
                    }
                },
            ),
        ];

        let watch_client_status = Self::watch_client_status(workspace.client().clone(), cx);

        let mut this = Self {
            pane,
            workspace: workspace.weak_handle(),
            width: None,
            height: None,
            project: workspace.project().clone(),
            context_store,
            languages: workspace.app_state().languages.clone(),
            fs: workspace.app_state().fs.clone(),
            subscriptions,
            model_selector_menu_handle,
            model_summary_editor,
            authenticate_provider_task: None,
            configuration_subscription: None,
            client_status: None,
            watch_client_status: Some(watch_client_status),
            show_zed_ai_notice: false,
        };
        this.new_context(cx);
        this
    }

    fn watch_client_status(client: Arc<Client>, cx: &mut ViewContext<Self>) -> Task<()> {
        let mut status_rx = client.status();

        cx.spawn(|this, mut cx| async move {
            while let Some(status) = status_rx.next().await {
                this.update(&mut cx, |this, cx| {
                    if this.client_status.is_none()
                        || this
                            .client_status
                            .map_or(false, |old_status| old_status != status)
                    {
                        this.update_zed_ai_notice_visibility(status, cx);
                    }
                    this.client_status = Some(status);
                })
                .log_err();
            }
            this.update(&mut cx, |this, _cx| this.watch_client_status = None)
                .log_err();
        })
    }

    fn handle_pane_event(
        &mut self,
        pane: View<Pane>,
        event: &pane::Event,
        cx: &mut ViewContext<Self>,
    ) {
        let update_model_summary = match event {
            pane::Event::Remove { .. } => {
                cx.emit(PanelEvent::Close);
                false
            }
            pane::Event::ZoomIn => {
                cx.emit(PanelEvent::ZoomIn);
                false
            }
            pane::Event::ZoomOut => {
                cx.emit(PanelEvent::ZoomOut);
                false
            }

            pane::Event::AddItem { item } => {
                self.workspace
                    .update(cx, |workspace, cx| {
                        item.added_to_pane(workspace, self.pane.clone(), cx)
                    })
                    .ok();
                true
            }

            pane::Event::ActivateItem { local } => {
                if *local {
                    self.workspace
                        .update(cx, |workspace, cx| {
                            workspace.unfollow_in_pane(&pane, cx);
                        })
                        .ok();
                }
                cx.emit(AssistantPanelEvent::ContextEdited);
                true
            }
            pane::Event::RemovedItem { .. } => {
                let has_configuration_view = self
                    .pane
                    .read(cx)
                    .items_of_type::<ConfigurationView>()
                    .next()
                    .is_some();

                if !has_configuration_view {
                    self.configuration_subscription = None;
                }

                cx.emit(AssistantPanelEvent::ContextEdited);
                true
            }

            _ => false,
        };

        if update_model_summary {
            if let Some(editor) = self.active_context_editor(cx) {
                self.show_updated_summary(&editor, cx)
            }
        }
    }

    fn handle_summary_editor_event(
        &mut self,
        model_summary_editor: View<Editor>,
        event: &EditorEvent,
        cx: &mut ViewContext<Self>,
    ) {
        if matches!(event, EditorEvent::Edited { .. }) {
            if let Some(context_editor) = self.active_context_editor(cx) {
                let new_summary = model_summary_editor.read(cx).text(cx);
                context_editor.update(cx, |context_editor, cx| {
                    context_editor.context.update(cx, |context, cx| {
                        if context.summary().is_none()
                            && (new_summary == DEFAULT_TAB_TITLE || new_summary.trim().is_empty())
                        {
                            return;
                        }
                        context.custom_summary(new_summary, cx)
                    });
                });
            }
        }
    }

    fn update_zed_ai_notice_visibility(
        &mut self,
        client_status: Status,
        cx: &mut ViewContext<Self>,
    ) {
        let active_provider = LanguageModelRegistry::read_global(cx).active_provider();

        // If we're signed out and don't have a provider configured, or we're signed-out AND Zed.dev is
        // the provider, we want to show a nudge to sign in.
        let show_zed_ai_notice = client_status.is_signed_out()
            && active_provider.map_or(true, |provider| provider.id().0 == PROVIDER_ID);

        self.show_zed_ai_notice = show_zed_ai_notice;
        cx.notify();
    }

    fn handle_toolbar_event(
        &mut self,
        _: View<ContextEditorToolbarItem>,
        _: &ContextEditorToolbarItemEvent,
        cx: &mut ViewContext<Self>,
    ) {
        if let Some(context_editor) = self.active_context_editor(cx) {
            context_editor.update(cx, |context_editor, cx| {
                context_editor.context.update(cx, |context, cx| {
                    context.summarize(true, cx);
                })
            })
        }
    }

    fn handle_context_store_event(
        &mut self,
        _context_store: Model<ContextStore>,
        event: &ContextStoreEvent,
        cx: &mut ViewContext<Self>,
    ) {
        let ContextStoreEvent::ContextCreated(context_id) = event;
        let Some(context) = self
            .context_store
            .read(cx)
            .loaded_context_for_id(&context_id, cx)
        else {
            log::error!("no context found with ID: {}", context_id.to_proto());
            return;
        };
        let lsp_adapter_delegate = make_lsp_adapter_delegate(&self.project, cx).log_err();

        let assistant_panel = cx.view().downgrade();
        let editor = cx.new_view(|cx| {
            let mut editor = ContextEditor::for_context(
                context,
                self.fs.clone(),
                self.workspace.clone(),
                self.project.clone(),
                lsp_adapter_delegate,
                assistant_panel,
                cx,
            );
            editor.insert_default_prompt(cx);
            editor
        });

        self.show_context(editor.clone(), cx);
    }

    fn completion_provider_changed(&mut self, cx: &mut ViewContext<Self>) {
        if let Some(editor) = self.active_context_editor(cx) {
            editor.update(cx, |active_context, cx| {
                active_context
                    .context
                    .update(cx, |context, cx| context.completion_provider_changed(cx))
            })
        }

        let Some(new_provider_id) = LanguageModelRegistry::read_global(cx)
            .active_provider()
            .map(|p| p.id())
        else {
            return;
        };

        if self
            .authenticate_provider_task
            .as_ref()
            .map_or(true, |(old_provider_id, _)| {
                *old_provider_id != new_provider_id
            })
        {
            self.authenticate_provider_task = None;
            self.ensure_authenticated(cx);
        }

        if let Some(status) = self.client_status {
            self.update_zed_ai_notice_visibility(status, cx);
        }
    }

    fn ensure_authenticated(&mut self, cx: &mut ViewContext<Self>) {
        if self.is_authenticated(cx) {
            return;
        }

        let Some(provider) = LanguageModelRegistry::read_global(cx).active_provider() else {
            return;
        };

        let load_credentials = self.authenticate(cx);

        if self.authenticate_provider_task.is_none() {
            self.authenticate_provider_task = Some((
                provider.id(),
                cx.spawn(|this, mut cx| async move {
                    if let Some(future) = load_credentials {
                        let _ = future.await;
                    }
                    this.update(&mut cx, |this, _cx| {
                        this.authenticate_provider_task = None;
                    })
                    .log_err();
                }),
            ));
        }
    }

    pub fn inline_assist(
        workspace: &mut Workspace,
        action: &InlineAssist,
        cx: &mut ViewContext<Workspace>,
    ) {
        let settings = AssistantSettings::get_global(cx);
        if !settings.enabled {
            return;
        }

        let Some(assistant_panel) = workspace.panel::<AssistantPanel>(cx) else {
            return;
        };

        let Some(inline_assist_target) =
            Self::resolve_inline_assist_target(workspace, &assistant_panel, cx)
        else {
            return;
        };

        let initial_prompt = action.prompt.clone();

        if assistant_panel.update(cx, |assistant, cx| assistant.is_authenticated(cx)) {
            match inline_assist_target {
                InlineAssistTarget::Editor(active_editor, include_context) => {
                    InlineAssistant::update_global(cx, |assistant, cx| {
                        assistant.assist(
                            &active_editor,
                            Some(cx.view().downgrade()),
                            include_context.then_some(&assistant_panel),
                            initial_prompt,
                            cx,
                        )
                    })
                }
                InlineAssistTarget::Terminal(active_terminal) => {
                    TerminalInlineAssistant::update_global(cx, |assistant, cx| {
                        assistant.assist(
                            &active_terminal,
                            Some(cx.view().downgrade()),
                            Some(&assistant_panel),
                            initial_prompt,
                            cx,
                        )
                    })
                }
            }
        } else {
            let assistant_panel = assistant_panel.downgrade();
            cx.spawn(|workspace, mut cx| async move {
                let Some(task) =
                    assistant_panel.update(&mut cx, |assistant, cx| assistant.authenticate(cx))?
                else {
                    let answer = cx
                        .prompt(
                            gpui::PromptLevel::Warning,
                            "No language model provider configured",
                            None,
                            &["Configure", "Cancel"],
                        )
                        .await
                        .ok();
                    if let Some(answer) = answer {
                        if answer == 0 {
                            cx.update(|cx| cx.dispatch_action(Box::new(ShowConfiguration)))
                                .ok();
                        }
                    }
                    return Ok(());
                };
                task.await?;
                if assistant_panel.update(&mut cx, |panel, cx| panel.is_authenticated(cx))? {
                    cx.update(|cx| match inline_assist_target {
                        InlineAssistTarget::Editor(active_editor, include_context) => {
                            let assistant_panel = if include_context {
                                assistant_panel.upgrade()
                            } else {
                                None
                            };
                            InlineAssistant::update_global(cx, |assistant, cx| {
                                assistant.assist(
                                    &active_editor,
                                    Some(workspace),
                                    assistant_panel.as_ref(),
                                    initial_prompt,
                                    cx,
                                )
                            })
                        }
                        InlineAssistTarget::Terminal(active_terminal) => {
                            TerminalInlineAssistant::update_global(cx, |assistant, cx| {
                                assistant.assist(
                                    &active_terminal,
                                    Some(workspace),
                                    assistant_panel.upgrade().as_ref(),
                                    initial_prompt,
                                    cx,
                                )
                            })
                        }
                    })?
                } else {
                    workspace.update(&mut cx, |workspace, cx| {
                        workspace.focus_panel::<AssistantPanel>(cx)
                    })?;
                }

                anyhow::Ok(())
            })
            .detach_and_log_err(cx)
        }
    }

    fn resolve_inline_assist_target(
        workspace: &mut Workspace,
        assistant_panel: &View<AssistantPanel>,
        cx: &mut WindowContext,
    ) -> Option<InlineAssistTarget> {
        if let Some(terminal_panel) = workspace.panel::<TerminalPanel>(cx) {
            if terminal_panel
                .read(cx)
                .focus_handle(cx)
                .contains_focused(cx)
            {
                if let Some(terminal_view) = terminal_panel.read(cx).pane().and_then(|pane| {
                    pane.read(cx)
                        .active_item()
                        .and_then(|t| t.downcast::<TerminalView>())
                }) {
                    return Some(InlineAssistTarget::Terminal(terminal_view));
                }
            }
        }
        let context_editor =
            assistant_panel
                .read(cx)
                .active_context_editor(cx)
                .and_then(|editor| {
                    let editor = &editor.read(cx).editor;
                    if editor.read(cx).is_focused(cx) {
                        Some(editor.clone())
                    } else {
                        None
                    }
                });

        if let Some(context_editor) = context_editor {
            Some(InlineAssistTarget::Editor(context_editor, false))
        } else if let Some(workspace_editor) = workspace
            .active_item(cx)
            .and_then(|item| item.act_as::<Editor>(cx))
        {
            Some(InlineAssistTarget::Editor(workspace_editor, true))
        } else if let Some(terminal_view) = workspace
            .active_item(cx)
            .and_then(|item| item.act_as::<TerminalView>(cx))
        {
            Some(InlineAssistTarget::Terminal(terminal_view))
        } else {
            None
        }
    }

    pub fn create_new_context(
        workspace: &mut Workspace,
        _: &NewContext,
        cx: &mut ViewContext<Workspace>,
    ) {
        if let Some(panel) = workspace.panel::<AssistantPanel>(cx) {
            let did_create_context = panel
                .update(cx, |panel, cx| {
                    panel.new_context(cx)?;

                    Some(())
                })
                .is_some();
            if did_create_context {
                ContextEditor::quote_selection(workspace, &Default::default(), cx);
            }
        }
    }

    fn new_context(&mut self, cx: &mut ViewContext<Self>) -> Option<View<ContextEditor>> {
        if self.project.read(cx).is_via_collab() {
            let task = self
                .context_store
                .update(cx, |store, cx| store.create_remote_context(cx));

            cx.spawn(|this, mut cx| async move {
                let context = task.await?;

                this.update(&mut cx, |this, cx| {
                    let workspace = this.workspace.clone();
                    let project = this.project.clone();
                    let lsp_adapter_delegate = make_lsp_adapter_delegate(&project, cx).log_err();

                    let fs = this.fs.clone();
                    let project = this.project.clone();
                    let weak_assistant_panel = cx.view().downgrade();

                    let editor = cx.new_view(|cx| {
                        ContextEditor::for_context(
                            context,
                            fs,
                            workspace,
                            project,
                            lsp_adapter_delegate,
                            weak_assistant_panel,
                            cx,
                        )
                    });

                    this.show_context(editor, cx);

                    anyhow::Ok(())
                })??;

                anyhow::Ok(())
            })
            .detach_and_log_err(cx);

            None
        } else {
            let context = self.context_store.update(cx, |store, cx| store.create(cx));
            let lsp_adapter_delegate = make_lsp_adapter_delegate(&self.project, cx).log_err();

            let assistant_panel = cx.view().downgrade();
            let editor = cx.new_view(|cx| {
                let mut editor = ContextEditor::for_context(
                    context,
                    self.fs.clone(),
                    self.workspace.clone(),
                    self.project.clone(),
                    lsp_adapter_delegate,
                    assistant_panel,
                    cx,
                );
                editor.insert_default_prompt(cx);
                editor
            });

            self.show_context(editor.clone(), cx);
            let workspace = self.workspace.clone();
            cx.spawn(move |_, mut cx| async move {
                workspace
                    .update(&mut cx, |workspace, cx| {
                        workspace.focus_panel::<AssistantPanel>(cx);
                    })
                    .ok();
            })
            .detach();
            Some(editor)
        }
    }

    fn show_context(&mut self, context_editor: View<ContextEditor>, cx: &mut ViewContext<Self>) {
        let focus = self.focus_handle(cx).contains_focused(cx);
        let prev_len = self.pane.read(cx).items_len();
        self.pane.update(cx, |pane, cx| {
            pane.add_item(Box::new(context_editor.clone()), focus, focus, None, cx)
        });

        if prev_len != self.pane.read(cx).items_len() {
            self.subscriptions
                .push(cx.subscribe(&context_editor, Self::handle_context_editor_event));
        }

        self.show_updated_summary(&context_editor, cx);

        cx.emit(AssistantPanelEvent::ContextEdited);
        cx.notify();
    }

    fn show_updated_summary(
        &self,
        context_editor: &View<ContextEditor>,
        cx: &mut ViewContext<Self>,
    ) {
        context_editor.update(cx, |context_editor, cx| {
            let new_summary = context_editor.title(cx).to_string();
            self.model_summary_editor.update(cx, |summary_editor, cx| {
                if summary_editor.text(cx) != new_summary {
                    summary_editor.set_text(new_summary, cx);
                }
            });
        });
    }

    fn handle_context_editor_event(
        &mut self,
        context_editor: View<ContextEditor>,
        event: &EditorEvent,
        cx: &mut ViewContext<Self>,
    ) {
        match event {
            EditorEvent::TitleChanged => {
                self.show_updated_summary(&context_editor, cx);
                cx.notify()
            }
            EditorEvent::Edited { .. } => cx.emit(AssistantPanelEvent::ContextEdited),
            _ => {}
        }
    }

    fn show_configuration(
        workspace: &mut Workspace,
        _: &ShowConfiguration,
        cx: &mut ViewContext<Workspace>,
    ) {
        let Some(panel) = workspace.panel::<AssistantPanel>(cx) else {
            return;
        };

        if !panel.focus_handle(cx).contains_focused(cx) {
            workspace.toggle_panel_focus::<AssistantPanel>(cx);
        }

        panel.update(cx, |this, cx| {
            this.show_configuration_tab(cx);
        })
    }

    fn show_configuration_tab(&mut self, cx: &mut ViewContext<Self>) {
        let configuration_item_ix = self
            .pane
            .read(cx)
            .items()
            .position(|item| item.downcast::<ConfigurationView>().is_some());

        if let Some(configuration_item_ix) = configuration_item_ix {
            self.pane.update(cx, |pane, cx| {
                pane.activate_item(configuration_item_ix, true, true, cx);
            });
        } else {
            let configuration = cx.new_view(ConfigurationView::new);
            self.configuration_subscription = Some(cx.subscribe(
                &configuration,
                |this, _, event: &ConfigurationViewEvent, cx| match event {
                    ConfigurationViewEvent::NewProviderContextEditor(provider) => {
                        if LanguageModelRegistry::read_global(cx)
                            .active_provider()
                            .map_or(true, |p| p.id() != provider.id())
                        {
                            if let Some(model) = provider.provided_models(cx).first().cloned() {
                                update_settings_file::<AssistantSettings>(
                                    this.fs.clone(),
                                    cx,
                                    move |settings, _| settings.set_model(model),
                                );
                            }
                        }

                        this.new_context(cx);
                    }
                },
            ));
            self.pane.update(cx, |pane, cx| {
                pane.add_item(Box::new(configuration), true, true, None, cx);
            });
        }
    }

    fn deploy_history(&mut self, _: &DeployHistory, cx: &mut ViewContext<Self>) {
        let history_item_ix = self
            .pane
            .read(cx)
            .items()
            .position(|item| item.downcast::<ContextHistory>().is_some());

        if let Some(history_item_ix) = history_item_ix {
            self.pane.update(cx, |pane, cx| {
                pane.activate_item(history_item_ix, true, true, cx);
            });
        } else {
            let assistant_panel = cx.view().downgrade();
            let history = cx.new_view(|cx| {
                ContextHistory::new(
                    self.project.clone(),
                    self.context_store.clone(),
                    assistant_panel,
                    cx,
                )
            });
            self.pane.update(cx, |pane, cx| {
                pane.add_item(Box::new(history), true, true, None, cx);
            });
        }
    }

    fn deploy_prompt_library(&mut self, _: &DeployPromptLibrary, cx: &mut ViewContext<Self>) {
        open_prompt_library(self.languages.clone(), cx).detach_and_log_err(cx);
    }

    fn toggle_model_selector(&mut self, _: &ToggleModelSelector, cx: &mut ViewContext<Self>) {
        self.model_selector_menu_handle.toggle(cx);
    }

    fn active_context_editor(&self, cx: &AppContext) -> Option<View<ContextEditor>> {
        self.pane
            .read(cx)
            .active_item()?
            .downcast::<ContextEditor>()
    }

    pub fn active_context(&self, cx: &AppContext) -> Option<Model<Context>> {
        Some(self.active_context_editor(cx)?.read(cx).context.clone())
    }

    fn open_saved_context(
        &mut self,
        path: PathBuf,
        cx: &mut ViewContext<Self>,
    ) -> Task<Result<()>> {
        let existing_context = self.pane.read(cx).items().find_map(|item| {
            item.downcast::<ContextEditor>()
                .filter(|editor| editor.read(cx).context.read(cx).path() == Some(&path))
        });
        if let Some(existing_context) = existing_context {
            return cx.spawn(|this, mut cx| async move {
                this.update(&mut cx, |this, cx| this.show_context(existing_context, cx))
            });
        }

        let context = self
            .context_store
            .update(cx, |store, cx| store.open_local_context(path.clone(), cx));
        let fs = self.fs.clone();
        let project = self.project.clone();
        let workspace = self.workspace.clone();

        let lsp_adapter_delegate = make_lsp_adapter_delegate(&project, cx).log_err();

        cx.spawn(|this, mut cx| async move {
            let context = context.await?;
            let assistant_panel = this.clone();
            this.update(&mut cx, |this, cx| {
                let editor = cx.new_view(|cx| {
                    ContextEditor::for_context(
                        context,
                        fs,
                        workspace,
                        project,
                        lsp_adapter_delegate,
                        assistant_panel,
                        cx,
                    )
                });
                this.show_context(editor, cx);
                anyhow::Ok(())
            })??;
            Ok(())
        })
    }

    fn open_remote_context(
        &mut self,
        id: ContextId,
        cx: &mut ViewContext<Self>,
    ) -> Task<Result<View<ContextEditor>>> {
        let existing_context = self.pane.read(cx).items().find_map(|item| {
            item.downcast::<ContextEditor>()
                .filter(|editor| *editor.read(cx).context.read(cx).id() == id)
        });
        if let Some(existing_context) = existing_context {
            return cx.spawn(|this, mut cx| async move {
                this.update(&mut cx, |this, cx| {
                    this.show_context(existing_context.clone(), cx)
                })?;
                Ok(existing_context)
            });
        }

        let context = self
            .context_store
            .update(cx, |store, cx| store.open_remote_context(id, cx));
        let fs = self.fs.clone();
        let workspace = self.workspace.clone();
        let lsp_adapter_delegate = make_lsp_adapter_delegate(&self.project, cx).log_err();

        cx.spawn(|this, mut cx| async move {
            let context = context.await?;
            let assistant_panel = this.clone();
            this.update(&mut cx, |this, cx| {
                let editor = cx.new_view(|cx| {
                    ContextEditor::for_context(
                        context,
                        fs,
                        workspace,
                        this.project.clone(),
                        lsp_adapter_delegate,
                        assistant_panel,
                        cx,
                    )
                });
                this.show_context(editor.clone(), cx);
                anyhow::Ok(editor)
            })?
        })
    }

    fn is_authenticated(&mut self, cx: &mut ViewContext<Self>) -> bool {
        LanguageModelRegistry::read_global(cx)
            .active_provider()
            .map_or(false, |provider| provider.is_authenticated(cx))
    }

    fn authenticate(&mut self, cx: &mut ViewContext<Self>) -> Option<Task<Result<()>>> {
        LanguageModelRegistry::read_global(cx)
            .active_provider()
            .map_or(None, |provider| Some(provider.authenticate(cx)))
    }
}

impl Render for AssistantPanel {
    fn render(&mut self, cx: &mut ViewContext<Self>) -> impl IntoElement {
        let mut registrar = DivRegistrar::new(
            |panel, cx| {
                panel
                    .pane
                    .read(cx)
                    .toolbar()
                    .read(cx)
                    .item_of_type::<BufferSearchBar>()
            },
            cx,
        );
        BufferSearchBar::register(&mut registrar);
        let registrar = registrar.into_div();

        v_flex()
            .key_context("AssistantPanel")
            .size_full()
            .on_action(cx.listener(|this, _: &NewContext, cx| {
                this.new_context(cx);
            }))
            .on_action(
                cx.listener(|this, _: &ShowConfiguration, cx| this.show_configuration_tab(cx)),
            )
            .on_action(cx.listener(AssistantPanel::deploy_history))
            .on_action(cx.listener(AssistantPanel::deploy_prompt_library))
            .on_action(cx.listener(AssistantPanel::toggle_model_selector))
            .child(registrar.size_full().child(self.pane.clone()))
            .into_any_element()
    }
}

impl Panel for AssistantPanel {
    fn persistent_name() -> &'static str {
        "AssistantPanel"
    }

    fn position(&self, cx: &WindowContext) -> DockPosition {
        match AssistantSettings::get_global(cx).dock {
            AssistantDockPosition::Left => DockPosition::Left,
            AssistantDockPosition::Bottom => DockPosition::Bottom,
            AssistantDockPosition::Right => DockPosition::Right,
        }
    }

    fn position_is_valid(&self, _: DockPosition) -> bool {
        true
    }

    fn set_position(&mut self, position: DockPosition, cx: &mut ViewContext<Self>) {
        settings::update_settings_file::<AssistantSettings>(
            self.fs.clone(),
            cx,
            move |settings, _| {
                let dock = match position {
                    DockPosition::Left => AssistantDockPosition::Left,
                    DockPosition::Bottom => AssistantDockPosition::Bottom,
                    DockPosition::Right => AssistantDockPosition::Right,
                };
                settings.set_dock(dock);
            },
        );
    }

    fn size(&self, cx: &WindowContext) -> Pixels {
        let settings = AssistantSettings::get_global(cx);
        match self.position(cx) {
            DockPosition::Left | DockPosition::Right => {
                self.width.unwrap_or(settings.default_width)
            }
            DockPosition::Bottom => self.height.unwrap_or(settings.default_height),
        }
    }

    fn set_size(&mut self, size: Option<Pixels>, cx: &mut ViewContext<Self>) {
        match self.position(cx) {
            DockPosition::Left | DockPosition::Right => self.width = size,
            DockPosition::Bottom => self.height = size,
        }
        cx.notify();
    }

    fn is_zoomed(&self, cx: &WindowContext) -> bool {
        self.pane.read(cx).is_zoomed()
    }

    fn set_zoomed(&mut self, zoomed: bool, cx: &mut ViewContext<Self>) {
        self.pane.update(cx, |pane, cx| pane.set_zoomed(zoomed, cx));
    }

    fn set_active(&mut self, active: bool, cx: &mut ViewContext<Self>) {
        if active {
            if self.pane.read(cx).items_len() == 0 {
                self.new_context(cx);
            }

            self.ensure_authenticated(cx);
        }
    }

    fn pane(&self) -> Option<View<Pane>> {
        Some(self.pane.clone())
    }

    fn remote_id() -> Option<proto::PanelId> {
        Some(proto::PanelId::AssistantPanel)
    }

    fn icon(&self, cx: &WindowContext) -> Option<IconName> {
        let settings = AssistantSettings::get_global(cx);
        if !settings.enabled || !settings.button {
            return None;
        }

        Some(IconName::ZedAssistant)
    }

    fn icon_tooltip(&self, _cx: &WindowContext) -> Option<&'static str> {
        Some("Assistant Panel")
    }

    fn toggle_action(&self) -> Box<dyn Action> {
        Box::new(ToggleFocus)
    }
}

impl EventEmitter<PanelEvent> for AssistantPanel {}
impl EventEmitter<AssistantPanelEvent> for AssistantPanel {}

impl FocusableView for AssistantPanel {
    fn focus_handle(&self, cx: &AppContext) -> FocusHandle {
        self.pane.focus_handle(cx)
    }
}

pub enum ContextEditorEvent {
    Edited,
    TabContentChanged,
}

#[derive(Copy, Clone, Debug, PartialEq)]
struct ScrollPosition {
    offset_before_cursor: gpui::Point<f32>,
    cursor: Anchor,
}

struct PatchViewState {
    header_block_id: CustomBlockId,
    header_crease_id: CreaseId,
    footer_block_id: Option<CustomBlockId>,
    footer_crease_id: Option<CreaseId>,
    assist: Option<WorkflowAssist>,
    resolution: Option<Arc<Result<AssistantPatchResolution>>>,
}

impl PatchViewState {
    fn status(&self, cx: &AppContext) -> PatchStatus {
        if let Some(assist) = &self.assist {
            match assist.status(cx) {
                WorkflowAssistStatus::Idle => PatchStatus::Idle,
                WorkflowAssistStatus::Pending => PatchStatus::Pending,
                WorkflowAssistStatus::Done => PatchStatus::Done,
                WorkflowAssistStatus::Confirmed => PatchStatus::Confirmed,
            }
        } else if let Some(resolution) = self.resolution.as_deref() {
            match resolution {
                Err(err) => PatchStatus::Error(err),
                Ok(_) => PatchStatus::Idle,
            }
        } else {
            PatchStatus::Resolving
        }
    }
}

#[derive(Clone, Copy)]
enum PatchStatus<'a> {
    Resolving,
    Error(&'a anyhow::Error),
    Idle,
    Pending,
    Done,
    Confirmed,
}

impl<'a> PatchStatus<'a> {
    pub(crate) fn is_confirmed(&self) -> bool {
        matches!(self, Self::Confirmed)
    }
}

#[derive(Debug, Eq, PartialEq)]
struct ActivePatch {
    range: Range<language::Anchor>,
    resolved: bool,
}

struct WorkflowAssist {
    editor: WeakView<Editor>,
    editor_was_open: bool,
    assist_ids: Vec<InlineAssistId>,
}

type MessageHeader = MessageMetadata;

pub struct ContextEditor {
    context: Model<Context>,
    fs: Arc<dyn Fs>,
    workspace: WeakView<Workspace>,
    project: Model<Project>,
    lsp_adapter_delegate: Option<Arc<dyn LspAdapterDelegate>>,
    editor: View<Editor>,
    blocks: HashMap<MessageId, (MessageHeader, CustomBlockId)>,
    image_blocks: HashSet<CustomBlockId>,
    scroll_position: Option<ScrollPosition>,
    remote_id: Option<workspace::ViewId>,
    pending_slash_command_creases: HashMap<Range<language::Anchor>, CreaseId>,
    pending_slash_command_blocks: HashMap<Range<language::Anchor>, CustomBlockId>,
    pending_tool_use_creases: HashMap<Range<language::Anchor>, CreaseId>,
    _subscriptions: Vec<Subscription>,
    patches: HashMap<Range<language::Anchor>, PatchViewState>,
    active_patch: Option<ActivePatch>,
    assistant_panel: WeakView<AssistantPanel>,
    error_message: Option<SharedString>,
    show_accept_terms: bool,
    pub(crate) slash_menu_handle:
        PopoverMenuHandle<Picker<slash_command_picker::SlashCommandDelegate>>,
    // dragged_file_worktrees is used to keep references to worktrees that were added
    // when the user drag/dropped an external file onto the context editor. Since
    // the worktree is not part of the project panel, it would be dropped as soon as
    // the file is opened. In order to keep the worktree alive for the duration of the
    // context editor, we keep a reference here.
    dragged_file_worktrees: Vec<Model<Worktree>>,
}

const DEFAULT_TAB_TITLE: &str = "New Context";
const MAX_TAB_TITLE_LEN: usize = 16;

impl ContextEditor {
    fn for_context(
        context: Model<Context>,
        fs: Arc<dyn Fs>,
        workspace: WeakView<Workspace>,
        project: Model<Project>,
        lsp_adapter_delegate: Option<Arc<dyn LspAdapterDelegate>>,
        assistant_panel: WeakView<AssistantPanel>,
        cx: &mut ViewContext<Self>,
    ) -> Self {
        let completion_provider = SlashCommandCompletionProvider::new(
            Some(cx.view().downgrade()),
            Some(workspace.clone()),
        );

        let editor = cx.new_view(|cx| {
            let mut editor = Editor::for_buffer(context.read(cx).buffer().clone(), None, cx);
            editor.set_soft_wrap_mode(SoftWrap::EditorWidth, cx);
            editor.set_show_line_numbers(false, cx);
            editor.set_show_git_diff_gutter(false, cx);
            editor.set_show_code_actions(false, cx);
            editor.set_show_runnables(false, cx);
            editor.set_show_wrap_guides(false, cx);
            editor.set_show_indent_guides(false, cx);
            editor.set_completion_provider(Box::new(completion_provider));
            editor.set_collaboration_hub(Box::new(project.clone()));
            editor
        });

        let _subscriptions = vec![
            cx.observe(&context, |_, _, cx| cx.notify()),
            cx.subscribe(&context, Self::handle_context_event),
            cx.subscribe(&editor, Self::handle_editor_event),
            cx.subscribe(&editor, Self::handle_editor_search_event),
        ];

        let sections = context.read(cx).slash_command_output_sections().to_vec();
        let patch_ranges = context.read(cx).patch_ranges().collect::<Vec<_>>();
        let mut this = Self {
            context,
            editor,
            lsp_adapter_delegate,
            blocks: Default::default(),
            image_blocks: Default::default(),
            scroll_position: None,
            remote_id: None,
            fs,
            workspace,
            project,
            pending_slash_command_creases: HashMap::default(),
            pending_slash_command_blocks: HashMap::default(),
            pending_tool_use_creases: HashMap::default(),
            _subscriptions,
            patches: HashMap::default(),
            active_patch: None,
            assistant_panel,
            error_message: None,
            show_accept_terms: false,
            slash_menu_handle: Default::default(),
            dragged_file_worktrees: Vec::new(),
        };
        this.update_message_headers(cx);
        this.update_image_blocks(cx);
        this.insert_slash_command_output_sections(sections, false, cx);
        this.patches_updated(&Vec::new(), &patch_ranges, cx);
        this
    }

    fn insert_default_prompt(&mut self, cx: &mut ViewContext<Self>) {
        let command_name = DefaultSlashCommand.name();
        self.editor.update(cx, |editor, cx| {
            editor.insert(&format!("/{command_name}\n\n"), cx)
        });
        let command = self.context.update(cx, |context, cx| {
            context.reparse(cx);
            context.pending_slash_commands()[0].clone()
        });
        self.run_command(
            command.source_range,
            &command.name,
            &command.arguments,
            false,
            false,
            self.workspace.clone(),
            cx,
        );
    }

    fn assist(&mut self, _: &Assist, cx: &mut ViewContext<Self>) {
        let provider = LanguageModelRegistry::read_global(cx).active_provider();
        if provider
            .as_ref()
            .map_or(false, |provider| provider.must_accept_terms(cx))
        {
            self.show_accept_terms = true;
            cx.notify();
            return;
        }

        if !self.apply_active_patch(cx) {
            self.error_message = None;
            self.send_to_model(cx);
            cx.notify();
        }
    }

    fn apply_patch(&mut self, range: Range<language::Anchor>, cx: &mut ViewContext<Self>) {
        self.show_patch(range.clone(), cx);

        if let Some(patch) = self.patches.get(&range) {
            if let Some(assist) = patch.assist.as_ref() {
                let assist_ids = assist.assist_ids.clone();
                cx.spawn(|this, mut cx| async move {
                    for assist_id in assist_ids {
                        let mut receiver = this.update(&mut cx, |_, cx| {
                            cx.window_context().defer(move |cx| {
                                InlineAssistant::update_global(cx, |assistant, cx| {
                                    assistant.start_assist(assist_id, cx);
                                })
                            });
                            InlineAssistant::update_global(cx, |assistant, _| {
                                assistant.observe_assist(assist_id)
                            })
                        })?;
                        while !receiver.borrow().is_done() {
                            let _ = receiver.changed().await;
                        }
                    }
                    anyhow::Ok(())
                })
                .detach_and_log_err(cx);
            }
        }
    }

    fn apply_active_patch(&mut self, cx: &mut ViewContext<Self>) -> bool {
        let Some((range, patch)) = self.active_patch() else {
            return false;
        };

        if let Some(assist) = patch.assist.as_ref() {
            match assist.status(cx) {
                WorkflowAssistStatus::Pending => {}
                WorkflowAssistStatus::Confirmed => return false,
                WorkflowAssistStatus::Done => self.confirm_patch(range, cx),
                WorkflowAssistStatus::Idle => self.apply_patch(range, cx),
            }
        } else {
            match patch.resolution.as_deref() {
                Some(Ok(_)) => self.apply_patch(range, cx),
                Some(Err(_)) => self.resolve_patch(range, cx),
                None => {}
            }
        }

        true
    }

    fn resolve_patch(&mut self, range: Range<language::Anchor>, cx: &mut ViewContext<Self>) {
        self.context
            .update(cx, |context, cx| context.resolve_patch(range, cx));
    }

    fn stop_patch_application(
        &mut self,
        range: Range<language::Anchor>,
        cx: &mut ViewContext<Self>,
    ) {
        if let Some(workflow_patch) = self.patches.get(&range) {
            if let Some(assist) = workflow_patch.assist.as_ref() {
                let assist_ids = assist.assist_ids.clone();
                cx.window_context().defer(|cx| {
                    InlineAssistant::update_global(cx, |assistant, cx| {
                        for assist_id in assist_ids {
                            assistant.stop_assist(assist_id, cx);
                        }
                    })
                });
            }
        }
    }

    fn undo_patch(&mut self, range: Range<language::Anchor>, cx: &mut ViewContext<Self>) {
        if let Some(patch) = self.patches.get_mut(&range) {
            if let Some(assist) = patch.assist.take() {
                cx.window_context().defer(|cx| {
                    InlineAssistant::update_global(cx, |assistant, cx| {
                        for assist_id in assist.assist_ids {
                            assistant.undo_assist(assist_id, cx);
                        }
                    })
                });
            }
        }
    }

    fn confirm_patch(&mut self, range: Range<language::Anchor>, cx: &mut ViewContext<Self>) {
        if let Some(patch) = self.patches.get(&range) {
            if let Some(assist) = patch.assist.as_ref() {
                let assist_ids = assist.assist_ids.clone();
                cx.window_context().defer(move |cx| {
                    InlineAssistant::update_global(cx, |assistant, cx| {
                        for assist_id in assist_ids {
                            assistant.finish_assist(assist_id, false, cx);
                        }
                    })
                });
            }
        }
    }

    fn reject_patch(&mut self, range: Range<language::Anchor>, cx: &mut ViewContext<Self>) {
        if let Some(patch) = self.patches.get_mut(&range) {
            if let Some(assist) = patch.assist.take() {
                cx.window_context().defer(move |cx| {
                    InlineAssistant::update_global(cx, |assistant, cx| {
                        for assist_id in assist.assist_ids {
                            assistant.finish_assist(assist_id, true, cx);
                        }
                    })
                });
            }
        }
    }

    fn send_to_model(&mut self, cx: &mut ViewContext<Self>) {
        if let Some(user_message) = self.context.update(cx, |context, cx| context.assist(cx)) {
            let new_selection = {
                let cursor = user_message
                    .start
                    .to_offset(self.context.read(cx).buffer().read(cx));
                cursor..cursor
            };
            self.editor.update(cx, |editor, cx| {
                editor.change_selections(
                    Some(Autoscroll::Strategy(AutoscrollStrategy::Fit)),
                    cx,
                    |selections| selections.select_ranges([new_selection]),
                );
            });
            // Avoid scrolling to the new cursor position so the assistant's output is stable.
            cx.defer(|this, _| this.scroll_position = None);
        }
    }

    fn cancel(&mut self, _: &editor::actions::Cancel, cx: &mut ViewContext<Self>) {
        self.error_message = None;

        if self
            .context
            .update(cx, |context, cx| context.cancel_last_assist(cx))
        {
            return;
        }

        if let Some((range, active_patch)) = self.active_patch() {
            match active_patch.status(cx) {
                PatchStatus::Pending => {
                    self.stop_patch_application(range, cx);
                    return;
                }
                PatchStatus::Done => {
                    self.reject_patch(range, cx);
                    return;
                }
                _ => {}
            }
        }
        cx.propagate();
    }

    fn cycle_message_role(&mut self, _: &CycleMessageRole, cx: &mut ViewContext<Self>) {
        let cursors = self.cursors(cx);
        self.context.update(cx, |context, cx| {
            let messages = context
                .messages_for_offsets(cursors, cx)
                .into_iter()
                .map(|message| message.id)
                .collect();
            context.cycle_message_roles(messages, cx)
        });
    }

    fn cursors(&self, cx: &AppContext) -> Vec<usize> {
        let selections = self.editor.read(cx).selections.all::<usize>(cx);
        selections
            .into_iter()
            .map(|selection| selection.head())
            .collect()
    }

    pub fn insert_command(&mut self, name: &str, cx: &mut ViewContext<Self>) {
        if let Some(command) = SlashCommandRegistry::global(cx).command(name) {
            self.editor.update(cx, |editor, cx| {
                editor.transact(cx, |editor, cx| {
                    editor.change_selections(Some(Autoscroll::fit()), cx, |s| s.try_cancel());
                    let snapshot = editor.buffer().read(cx).snapshot(cx);
                    let newest_cursor = editor.selections.newest::<Point>(cx).head();
                    if newest_cursor.column > 0
                        || snapshot
                            .chars_at(newest_cursor)
                            .next()
                            .map_or(false, |ch| ch != '\n')
                    {
                        editor.move_to_end_of_line(
                            &MoveToEndOfLine {
                                stop_at_soft_wraps: false,
                            },
                            cx,
                        );
                        editor.newline(&Newline, cx);
                    }

                    editor.insert(&format!("/{name}"), cx);
                    if command.accepts_arguments() {
                        editor.insert(" ", cx);
                        editor.show_completions(&ShowCompletions::default(), cx);
                    }
                });
            });
            if !command.requires_argument() {
                self.confirm_command(&ConfirmCommand, cx);
            }
        }
    }

    pub fn confirm_command(&mut self, _: &ConfirmCommand, cx: &mut ViewContext<Self>) {
        if self.editor.read(cx).has_active_completions_menu() {
            return;
        }

        let selections = self.editor.read(cx).selections.disjoint_anchors();
        let mut commands_by_range = HashMap::default();
        let workspace = self.workspace.clone();
        self.context.update(cx, |context, cx| {
            context.reparse(cx);
            for selection in selections.iter() {
                if let Some(command) =
                    context.pending_command_for_position(selection.head().text_anchor, cx)
                {
                    commands_by_range
                        .entry(command.source_range.clone())
                        .or_insert_with(|| command.clone());
                }
            }
        });

        if commands_by_range.is_empty() {
            cx.propagate();
        } else {
            for command in commands_by_range.into_values() {
                self.run_command(
                    command.source_range,
                    &command.name,
                    &command.arguments,
                    true,
                    false,
                    workspace.clone(),
                    cx,
                );
            }
            cx.stop_propagation();
        }
    }

    #[allow(clippy::too_many_arguments)]
    pub fn run_command(
        &mut self,
        command_range: Range<language::Anchor>,
        name: &str,
        arguments: &[String],
        ensure_trailing_newline: bool,
        expand_result: bool,
        workspace: WeakView<Workspace>,
        cx: &mut ViewContext<Self>,
    ) {
        if let Some(command) = SlashCommandRegistry::global(cx).command(name) {
            let context = self.context.read(cx);
            let sections = context
                .slash_command_output_sections()
                .into_iter()
                .filter(|section| section.is_valid(context.buffer().read(cx)))
                .cloned()
                .collect::<Vec<_>>();
            let snapshot = context.buffer().read(cx).snapshot();
            let output = command.run(
                arguments,
                &sections,
                snapshot,
                workspace,
                self.lsp_adapter_delegate.clone(),
                cx,
            );
            self.context.update(cx, |context, cx| {
                context.insert_command_output(
                    command_range,
                    output,
                    ensure_trailing_newline,
                    expand_result,
                    cx,
                )
            });
        }
    }

    fn handle_context_event(
        &mut self,
        _: Model<Context>,
        event: &ContextEvent,
        cx: &mut ViewContext<Self>,
    ) {
        let context_editor = cx.view().downgrade();

        match event {
            ContextEvent::MessagesEdited => {
                self.update_message_headers(cx);
                self.update_image_blocks(cx);
                self.context.update(cx, |context, cx| {
                    context.save(Some(Duration::from_millis(500)), self.fs.clone(), cx);
                });
            }
            ContextEvent::SummaryChanged => {
                cx.emit(EditorEvent::TitleChanged);
                self.context.update(cx, |context, cx| {
                    context.save(Some(Duration::from_millis(500)), self.fs.clone(), cx);
                });
            }
            ContextEvent::StreamedCompletion => {
                self.editor.update(cx, |editor, cx| {
                    if let Some(scroll_position) = self.scroll_position {
                        let snapshot = editor.snapshot(cx);
                        let cursor_point = scroll_position.cursor.to_display_point(&snapshot);
                        let scroll_top =
                            cursor_point.row().as_f32() - scroll_position.offset_before_cursor.y;
                        editor.set_scroll_position(
                            point(scroll_position.offset_before_cursor.x, scroll_top),
                            cx,
                        );
                    }

                    let new_tool_uses = self
                        .context
                        .read(cx)
                        .pending_tool_uses()
                        .into_iter()
                        .filter(|tool_use| {
                            !self
                                .pending_tool_use_creases
                                .contains_key(&tool_use.source_range)
                        })
                        .cloned()
                        .collect::<Vec<_>>();

                    let buffer = editor.buffer().read(cx).snapshot(cx);
                    let (excerpt_id, _buffer_id, _) = buffer.as_singleton().unwrap();
                    let excerpt_id = *excerpt_id;

                    let mut buffer_rows_to_fold = BTreeSet::new();

                    let creases = new_tool_uses
                        .iter()
                        .map(|tool_use| {
                            let placeholder = FoldPlaceholder {
                                render: render_fold_icon_button(
                                    cx.view().downgrade(),
                                    IconName::PocketKnife,
                                    tool_use.name.clone().into(),
                                ),
                                constrain_width: false,
                                merge_adjacent: false,
                            };
                            let render_trailer =
                                move |_row, _unfold, _cx: &mut WindowContext| Empty.into_any();

                            let start = buffer
                                .anchor_in_excerpt(excerpt_id, tool_use.source_range.start)
                                .unwrap();
                            let end = buffer
                                .anchor_in_excerpt(excerpt_id, tool_use.source_range.end)
                                .unwrap();

                            let buffer_row = MultiBufferRow(start.to_point(&buffer).row);
                            buffer_rows_to_fold.insert(buffer_row);

                            self.context.update(cx, |context, cx| {
                                context.insert_content(
                                    Content::ToolUse {
                                        range: tool_use.source_range.clone(),
                                        tool_use: LanguageModelToolUse {
                                            id: tool_use.id.to_string(),
                                            name: tool_use.name.clone(),
                                            input: tool_use.input.clone(),
                                        },
                                    },
                                    cx,
                                );
                            });

                            Crease::new(
                                start..end,
                                placeholder,
                                fold_toggle("tool-use"),
                                render_trailer,
                            )
                        })
                        .collect::<Vec<_>>();

                    let crease_ids = editor.insert_creases(creases, cx);

                    for buffer_row in buffer_rows_to_fold.into_iter().rev() {
                        editor.fold_at(&FoldAt { buffer_row }, cx);
                    }

                    self.pending_tool_use_creases.extend(
                        new_tool_uses
                            .iter()
                            .map(|tool_use| tool_use.source_range.clone())
                            .zip(crease_ids),
                    );
                });
            }
            ContextEvent::PatchesUpdated { removed, updated } => {
                self.patches_updated(removed, updated, cx);
            }
            ContextEvent::PendingSlashCommandsUpdated { removed, updated } => {
                self.editor.update(cx, |editor, cx| {
                    let buffer = editor.buffer().read(cx).snapshot(cx);
                    let (excerpt_id, buffer_id, _) = buffer.as_singleton().unwrap();
                    let excerpt_id = *excerpt_id;

                    editor.remove_creases(
                        removed
                            .iter()
                            .filter_map(|range| self.pending_slash_command_creases.remove(range)),
                        cx,
                    );

                    editor.remove_blocks(
                        HashSet::from_iter(
                            removed.iter().filter_map(|range| {
                                self.pending_slash_command_blocks.remove(range)
                            }),
                        ),
                        None,
                        cx,
                    );

                    let crease_ids = editor.insert_creases(
                        updated.iter().map(|command| {
                            let workspace = self.workspace.clone();
                            let confirm_command = Arc::new({
                                let context_editor = context_editor.clone();
                                let command = command.clone();
                                move |cx: &mut WindowContext| {
                                    context_editor
                                        .update(cx, |context_editor, cx| {
                                            context_editor.run_command(
                                                command.source_range.clone(),
                                                &command.name,
                                                &command.arguments,
                                                false,
                                                false,
                                                workspace.clone(),
                                                cx,
                                            );
                                        })
                                        .ok();
                                }
                            });
                            let placeholder = FoldPlaceholder {
                                render: Arc::new(move |_, _, _| Empty.into_any()),
                                constrain_width: false,
                                merge_adjacent: false,
                            };
                            let render_toggle = {
                                let confirm_command = confirm_command.clone();
                                let command = command.clone();
                                move |row, _, _, _cx: &mut WindowContext| {
                                    render_pending_slash_command_gutter_decoration(
                                        row,
                                        &command.status,
                                        confirm_command.clone(),
                                    )
                                }
                            };
                            let render_trailer = {
                                let command = command.clone();
                                move |row, _unfold, cx: &mut WindowContext| {
                                    // TODO: In the future we should investigate how we can expose
                                    // this as a hook on the `SlashCommand` trait so that we don't
                                    // need to special-case it here.
                                    if command.name == DocsSlashCommand::NAME {
                                        return render_docs_slash_command_trailer(
                                            row,
                                            command.clone(),
                                            cx,
                                        );
                                    }

                                    Empty.into_any()
                                }
                            };

                            let start = buffer
                                .anchor_in_excerpt(excerpt_id, command.source_range.start)
                                .unwrap();
                            let end = buffer
                                .anchor_in_excerpt(excerpt_id, command.source_range.end)
                                .unwrap();
                            Crease::new(start..end, placeholder, render_toggle, render_trailer)
                        }),
                        cx,
                    );

                    let block_ids = editor.insert_blocks(
                        updated
                            .iter()
                            .filter_map(|command| match &command.status {
                                PendingSlashCommandStatus::Error(error) => {
                                    Some((command, error.clone()))
                                }
                                _ => None,
                            })
                            .map(|(command, error_message)| BlockProperties {
                                style: BlockStyle::Fixed,
                                position: Anchor {
                                    buffer_id: Some(buffer_id),
                                    excerpt_id,
                                    text_anchor: command.source_range.start,
                                },
                                height: 1,
                                disposition: BlockDisposition::Below,
                                render: slash_command_error_block_renderer(error_message),
                                priority: 0,
                            }),
                        None,
                        cx,
                    );

                    self.pending_slash_command_creases.extend(
                        updated
                            .iter()
                            .map(|command| command.source_range.clone())
                            .zip(crease_ids),
                    );

                    self.pending_slash_command_blocks.extend(
                        updated
                            .iter()
                            .map(|command| command.source_range.clone())
                            .zip(block_ids),
                    );
                })
            }
            ContextEvent::SlashCommandFinished {
                output_range,
                sections,
                run_commands_in_output,
                expand_result,
            } => {
                self.insert_slash_command_output_sections(
                    sections.iter().cloned(),
                    *expand_result,
                    cx,
                );

                if *run_commands_in_output {
                    let commands = self.context.update(cx, |context, cx| {
                        context.reparse(cx);
                        context
                            .pending_commands_for_range(output_range.clone(), cx)
                            .to_vec()
                    });

                    for command in commands {
                        self.run_command(
                            command.source_range,
                            &command.name,
                            &command.arguments,
                            false,
                            false,
                            self.workspace.clone(),
                            cx,
                        );
                    }
                }
            }
            ContextEvent::UsePendingTools => {
                let pending_tool_uses = self
                    .context
                    .read(cx)
                    .pending_tool_uses()
                    .into_iter()
                    .filter(|tool_use| tool_use.status.is_idle())
                    .cloned()
                    .collect::<Vec<_>>();

                for tool_use in pending_tool_uses {
                    let tool_registry = ToolRegistry::global(cx);
                    if let Some(tool) = tool_registry.tool(&tool_use.name) {
                        let task = tool.run(tool_use.input, self.workspace.clone(), cx);

                        self.context.update(cx, |context, cx| {
                            context.insert_tool_output(tool_use.id.clone(), task, cx);
                        });
                    }
                }
            }
            ContextEvent::ToolFinished {
                tool_use_id,
                output_range,
            } => {
                self.editor.update(cx, |editor, cx| {
                    let buffer = editor.buffer().read(cx).snapshot(cx);
                    let (excerpt_id, _buffer_id, _) = buffer.as_singleton().unwrap();
                    let excerpt_id = *excerpt_id;

                    let placeholder = FoldPlaceholder {
                        render: render_fold_icon_button(
                            cx.view().downgrade(),
                            IconName::PocketKnife,
                            format!("Tool Result: {tool_use_id}").into(),
                        ),
                        constrain_width: false,
                        merge_adjacent: false,
                    };
                    let render_trailer =
                        move |_row, _unfold, _cx: &mut WindowContext| Empty.into_any();

                    let start = buffer
                        .anchor_in_excerpt(excerpt_id, output_range.start)
                        .unwrap();
                    let end = buffer
                        .anchor_in_excerpt(excerpt_id, output_range.end)
                        .unwrap();

                    let buffer_row = MultiBufferRow(start.to_point(&buffer).row);

                    let crease = Crease::new(
                        start..end,
                        placeholder,
                        fold_toggle("tool-use"),
                        render_trailer,
                    );

                    editor.insert_creases([crease], cx);
                    editor.fold_at(&FoldAt { buffer_row }, cx);
                });
            }
            ContextEvent::Operation(_) => {}
            ContextEvent::ShowAssistError(error_message) => {
                self.error_message = Some(error_message.clone());
            }
        }
    }

    fn patches_updated(
        &mut self,
        removed: &Vec<Range<text::Anchor>>,
        updated: &Vec<Range<text::Anchor>>,
        cx: &mut ViewContext<ContextEditor>,
    ) {
        let this = cx.view().downgrade();
        let mut removed_crease_ids = Vec::new();
        let mut removed_block_ids = HashSet::default();
        let mut editors_to_close = Vec::new();
        for range in removed {
            if let Some(state) = self.patches.remove(range) {
                editors_to_close.extend(self.hide_patch(range.clone(), cx));
                removed_block_ids.insert(state.header_block_id);
                removed_crease_ids.push(state.header_crease_id);
                removed_block_ids.extend(state.footer_block_id);
                removed_crease_ids.extend(state.footer_crease_id);
            }
        }

        for range in updated {
            editors_to_close.extend(self.hide_patch(range.clone(), cx));
        }

        self.editor.update(cx, |editor, cx| {
            let snapshot = editor.snapshot(cx);
            let multibuffer = &snapshot.buffer_snapshot;
            let (&excerpt_id, _, buffer) = multibuffer.as_singleton().unwrap();

            for range in updated {
                let Some(patch) = self.context.read(cx).patch_for_range(&range, cx) else {
                    continue;
                };

                let resolution = patch.resolution.clone();
                let header_start = patch.range.start;
                let header_end = if buffer.contains_str_at(patch.leading_tags_end, "\n") {
                    buffer.anchor_before(patch.leading_tags_end.to_offset(&buffer) + 1)
                } else {
                    patch.leading_tags_end
                };
                let header_range = multibuffer
                    .anchor_in_excerpt(excerpt_id, header_start)
                    .unwrap()
                    ..multibuffer
                        .anchor_in_excerpt(excerpt_id, header_end)
                        .unwrap();
                let footer_range = patch.trailing_tag_start.map(|start| {
                    let mut patch_range_end = patch.range.end.to_offset(&buffer);
                    if buffer.contains_str_at(patch_range_end, "\n") {
                        // Only include the newline if it belongs to the same message.
                        let messages = self
                            .context
                            .read(cx)
                            .messages_for_offsets([patch_range_end, patch_range_end + 1], cx);
                        if messages.len() == 1 {
                            patch_range_end += 1;
                        }
                    }

                    let end = buffer.anchor_before(patch_range_end);
                    multibuffer.anchor_in_excerpt(excerpt_id, start).unwrap()
                        ..multibuffer.anchor_in_excerpt(excerpt_id, end).unwrap()
                });

                let block_ids = editor.insert_blocks(
                    [BlockProperties {
                        position: header_range.start,
                        height: 1,
                        style: BlockStyle::Flex,
                        render: Box::new({
                            let this = this.clone();
                            let range = patch.range.clone();
                            move |cx| {
                                let block_id = cx.block_id;
                                let max_width = cx.max_width;
                                let gutter_width = cx.gutter_dimensions.full_width();
                                this.update(&mut **cx, |this, cx| {
                                    this.render_patch_header(
                                        range.clone(),
                                        max_width,
                                        gutter_width,
                                        block_id,
                                        cx,
                                    )
                                })
                                .ok()
                                .flatten()
                                .unwrap_or_else(|| Empty.into_any())
                            }
                        }),
                        disposition: BlockDisposition::Above,
                        priority: 0,
                    }]
                    .into_iter()
                    .chain(footer_range.as_ref().map(|footer_range| {
                        return BlockProperties {
                            position: footer_range.end,
                            height: 1,
                            style: BlockStyle::Flex,
                            render: Box::new({
                                let this = this.clone();
                                let range = patch.range.clone();
                                move |cx| {
                                    let max_width = cx.max_width;
                                    let gutter_width = cx.gutter_dimensions.full_width();
                                    this.update(&mut **cx, |this, cx| {
                                        this.render_patch_footer(
                                            range.clone(),
                                            max_width,
                                            gutter_width,
                                            cx,
                                        )
                                    })
                                    .ok()
                                    .flatten()
                                    .unwrap_or_else(|| Empty.into_any())
                                }
                            }),
                            disposition: BlockDisposition::Below,
                            priority: 0,
                        };
                    })),
                    None,
                    cx,
                );

                let header_placeholder = FoldPlaceholder {
                    render: Arc::new(move |_, _crease_range, _cx| Empty.into_any()),
                    constrain_width: false,
                    merge_adjacent: false,
                };
                let footer_placeholder = FoldPlaceholder {
                    render: render_fold_icon_button(
                        cx.view().downgrade(),
                        IconName::Code,
                        "Edits".into(),
                    ),
                    constrain_width: false,
                    merge_adjacent: false,
                };

                let new_crease_ids = editor.insert_creases(
                    [Crease::new(
                        header_range.clone(),
                        header_placeholder.clone(),
                        fold_toggle("patch-header"),
                        |_, _, _| Empty.into_any_element(),
                    )]
                    .into_iter()
                    .chain(footer_range.clone().map(|footer_range| {
                        Crease::new(
                            footer_range,
                            footer_placeholder.clone(),
                            |row, is_folded, fold, cx| {
                                if is_folded {
                                    Empty.into_any_element()
                                } else {
                                    fold_toggle("patch-footer")(row, is_folded, fold, cx)
                                }
                            },
                            |_, _, _| Empty.into_any_element(),
                        )
                    })),
                    cx,
                );

                let state = PatchViewState {
                    header_block_id: block_ids[0],
                    header_crease_id: new_crease_ids[0],
                    footer_block_id: block_ids.get(1).copied(),
                    footer_crease_id: new_crease_ids.get(1).copied(),
                    resolution,
                    assist: None,
                };

                let mut folds_to_insert = [(header_range.clone(), header_placeholder)]
                    .into_iter()
                    .chain(
                        footer_range
                            .clone()
                            .map(|range| (range, footer_placeholder)),
                    )
                    .collect::<Vec<_>>();

                match self.patches.entry(range.clone()) {
                    hash_map::Entry::Vacant(entry) => {
                        entry.insert(state);
                    }
                    hash_map::Entry::Occupied(mut entry) => {
                        let entry = entry.get_mut();
                        removed_block_ids.insert(entry.header_block_id);
                        removed_crease_ids.push(entry.header_crease_id);
                        removed_block_ids.extend(entry.footer_block_id);
                        removed_crease_ids.extend(entry.footer_crease_id);
                        folds_to_insert.retain(|(range, _)| snapshot.intersects_fold(range.start));
                        *entry = state;
                    }
                }

                editor.unfold_ranges(
                    [header_range.clone()]
                        .into_iter()
                        .chain(footer_range.clone()),
                    true,
                    false,
                    cx,
                );

                if !folds_to_insert.is_empty() {
                    editor.fold_ranges(folds_to_insert, false, cx);
                }
            }

            editor.remove_creases(removed_crease_ids, cx);
            editor.remove_blocks(removed_block_ids, None, cx);
        });

        for (editor, editor_was_open) in editors_to_close {
            self.close_workflow_editor(cx, editor, editor_was_open);
        }

        self.update_active_patch(cx);
    }

    fn insert_slash_command_output_sections(
        &mut self,
        sections: impl IntoIterator<Item = SlashCommandOutputSection<language::Anchor>>,
        expand_result: bool,
        cx: &mut ViewContext<Self>,
    ) {
        self.editor.update(cx, |editor, cx| {
            let buffer = editor.buffer().read(cx).snapshot(cx);
            let excerpt_id = *buffer.as_singleton().unwrap().0;
            let mut buffer_rows_to_fold = BTreeSet::new();
            let mut creases = Vec::new();
            for section in sections {
                let start = buffer
                    .anchor_in_excerpt(excerpt_id, section.range.start)
                    .unwrap();
                let end = buffer
                    .anchor_in_excerpt(excerpt_id, section.range.end)
                    .unwrap();
                let buffer_row = MultiBufferRow(start.to_point(&buffer).row);
                buffer_rows_to_fold.insert(buffer_row);
                creases.push(
                    Crease::new(
                        start..end,
                        FoldPlaceholder {
                            render: render_fold_icon_button(
                                cx.view().downgrade(),
                                section.icon,
                                section.label.clone(),
                            ),
                            constrain_width: false,
                            merge_adjacent: false,
                        },
                        render_slash_command_output_toggle,
                        |_, _, _| Empty.into_any_element(),
                    )
                    .with_metadata(CreaseMetadata {
                        icon: section.icon,
                        label: section.label,
                    }),
                );
            }

            editor.insert_creases(creases, cx);

            if expand_result {
                buffer_rows_to_fold.clear();
            }
            for buffer_row in buffer_rows_to_fold.into_iter().rev() {
                editor.fold_at(&FoldAt { buffer_row }, cx);
            }
        });
    }

    fn handle_editor_event(
        &mut self,
        _: View<Editor>,
        event: &EditorEvent,
        cx: &mut ViewContext<Self>,
    ) {
        match event {
            EditorEvent::ScrollPositionChanged { autoscroll, .. } => {
                let cursor_scroll_position = self.cursor_scroll_position(cx);
                if *autoscroll {
                    self.scroll_position = cursor_scroll_position;
                } else if self.scroll_position != cursor_scroll_position {
                    self.scroll_position = None;
                }
            }
            EditorEvent::SelectionsChanged { .. } => {
                self.scroll_position = self.cursor_scroll_position(cx);
                self.update_active_patch(cx);
            }
            _ => {}
        }
        cx.emit(event.clone());
    }

    fn active_patch(&self) -> Option<(Range<text::Anchor>, &PatchViewState)> {
        let patch = self.active_patch.as_ref()?;
        Some((patch.range.clone(), self.patches.get(&patch.range)?))
    }

    fn update_active_patch(&mut self, cx: &mut ViewContext<Self>) {
        let newest_cursor = self.editor.read(cx).selections.newest::<usize>(cx).head();
        let context = self.context.read(cx);

        let new_patch = context
            .patch_containing(newest_cursor, cx)
            .map(|patch| ActivePatch {
                resolved: patch.resolution.is_some(),
                range: patch.range.clone(),
            });

        if new_patch.as_ref() != self.active_patch.as_ref() {
            let mut old_editor = None;
            let mut old_editor_was_open = None;
            if let Some(old_patch) = self.active_patch.take() {
                (old_editor, old_editor_was_open) = self.hide_patch(old_patch.range, cx).unzip();
            }

            let mut new_editor = None;
            if let Some(new_patch) = new_patch {
                new_editor = self.show_patch(new_patch.range.clone(), cx);
                self.active_patch = Some(new_patch);
            }

            if new_editor != old_editor {
                if let Some((old_editor, old_editor_was_open)) = old_editor.zip(old_editor_was_open)
                {
                    self.close_workflow_editor(cx, old_editor, old_editor_was_open)
                }
            }
        }
    }

    fn hide_patch(
        &mut self,
        patch_range: Range<language::Anchor>,
        cx: &mut ViewContext<Self>,
    ) -> Option<(View<Editor>, bool)> {
        if let Some(patch) = self.patches.get_mut(&patch_range) {
            let assist = patch.assist.as_ref()?;
            let editor = assist.editor.upgrade()?;

            if matches!(patch.status(cx), PatchStatus::Idle) {
                let assist = patch.assist.take().unwrap();
                InlineAssistant::update_global(cx, |assistant, cx| {
                    for assist_id in assist.assist_ids {
                        assistant.finish_assist(assist_id, true, cx)
                    }
                });
                return Some((editor, assist.editor_was_open));
            }
        }

        None
    }

    fn close_workflow_editor(
        &mut self,
        cx: &mut ViewContext<ContextEditor>,
        editor: View<Editor>,
        editor_was_open: bool,
    ) {
        self.workspace
            .update(cx, |workspace, cx| {
                if let Some(pane) = workspace.pane_for(&editor) {
                    pane.update(cx, |pane, cx| {
                        let item_id = editor.entity_id();
                        if !editor_was_open && !editor.read(cx).is_focused(cx) {
                            pane.close_item_by_id(item_id, SaveIntent::Skip, cx)
                                .detach_and_log_err(cx);
                        }
                    });
                }
            })
            .ok();
    }

    fn show_patch(
        &mut self,
        patch_range: Range<language::Anchor>,
        cx: &mut ViewContext<Self>,
    ) -> Option<View<Editor>> {
        let patch = self.patches.get_mut(&patch_range)?;

        let mut editor_to_return = None;
        let mut scroll_to_assist_id = None;
        match patch.status(cx) {
            PatchStatus::Idle => {
                if let Some(assist) = patch.assist.as_ref() {
                    scroll_to_assist_id = assist.assist_ids.first().copied();
                } else if let Some(Ok(resolved)) = patch.resolution.clone().as_deref() {
                    patch.assist = Self::open_assists_for_patch(
                        &resolved,
                        &self.project,
                        &self.assistant_panel,
                        &self.workspace,
                        cx,
                    );
                    editor_to_return = patch
                        .assist
                        .as_ref()
                        .and_then(|assist| assist.editor.upgrade());
                }
            }
            PatchStatus::Pending => {
                if let Some(assist) = patch.assist.as_ref() {
                    let assistant = InlineAssistant::global(cx);
                    scroll_to_assist_id = assist
                        .assist_ids
                        .iter()
                        .copied()
                        .find(|assist_id| assistant.assist_status(*assist_id, cx).is_pending());
                }
            }
            PatchStatus::Done => {
                if let Some(assist) = patch.assist.as_ref() {
                    scroll_to_assist_id = assist.assist_ids.first().copied();
                }
            }
            _ => {}
        }

        if let Some(assist_id) = scroll_to_assist_id {
            if let Some(assist_editor) = patch
                .assist
                .as_ref()
                .and_then(|assists| assists.editor.upgrade())
            {
                editor_to_return = Some(assist_editor.clone());
                self.workspace
                    .update(cx, |workspace, cx| {
                        workspace.activate_item(&assist_editor, false, false, cx);
                    })
                    .ok();
                InlineAssistant::update_global(cx, |assistant, cx| {
                    assistant.scroll_to_assist(assist_id, cx)
                });
            }
        }

        editor_to_return
    }

    fn open_assists_for_patch(
        resolved_patch: &AssistantPatchResolution,
        project: &Model<Project>,
        assistant_panel: &WeakView<AssistantPanel>,
        workspace: &WeakView<Workspace>,
        cx: &mut ViewContext<Self>,
    ) -> Option<WorkflowAssist> {
        let assistant_panel = assistant_panel.upgrade()?;
        if resolved_patch.suggestion_groups.is_empty() {
            return None;
        }

        let editor;
        let mut editor_was_open = false;
        let mut suggestion_groups = Vec::new();
        if resolved_patch.suggestion_groups.len() == 1
            && resolved_patch
                .suggestion_groups
                .values()
                .next()
                .unwrap()
                .len()
                == 1
        {
            // If there's only one buffer and one suggestion group, open it directly
            let (buffer, groups) = resolved_patch.suggestion_groups.iter().next().unwrap();
            let group = groups.into_iter().next().unwrap();
            editor = workspace
                .update(cx, |workspace, cx| {
                    let active_pane = workspace.active_pane().clone();
                    editor_was_open =
                        workspace.is_project_item_open::<Editor>(&active_pane, buffer, cx);
                    workspace.open_project_item::<Editor>(
                        active_pane,
                        buffer.clone(),
                        false,
                        false,
                        cx,
                    )
                })
                .log_err()?;
            let (&excerpt_id, _, _) = editor
                .read(cx)
                .buffer()
                .read(cx)
                .read(cx)
                .as_singleton()
                .unwrap();

            // Scroll the editor to the suggested assist
            editor.update(cx, |editor, cx| {
                let multibuffer = editor.buffer().read(cx).snapshot(cx);
                let (&excerpt_id, _, buffer) = multibuffer.as_singleton().unwrap();
                let anchor = if group.context_range.start.to_offset(buffer) == 0 {
                    Anchor::min()
                } else {
                    multibuffer
                        .anchor_in_excerpt(excerpt_id, group.context_range.start)
                        .unwrap()
                };

                editor.set_scroll_anchor(
                    ScrollAnchor {
                        offset: gpui::Point::default(),
                        anchor,
                    },
                    cx,
                );
            });

            suggestion_groups.push((excerpt_id, group));
        } else {
            // If there are multiple buffers or suggestion groups, create a multibuffer
            let multibuffer = cx.new_model(|cx| {
<<<<<<< HEAD
                let replica_id = project.read(cx).replica_id();
                let mut multibuffer = MultiBuffer::new(replica_id, Capability::ReadWrite)
                    .with_title(resolved_patch.title.clone());
                for (buffer, groups) in &resolved_patch.suggestion_groups {
=======
                let mut multibuffer =
                    MultiBuffer::new(Capability::ReadWrite).with_title(resolved_step.title.clone());
                for (buffer, groups) in &resolved_step.suggestion_groups {
>>>>>>> 743feb98
                    let excerpt_ids = multibuffer.push_excerpts(
                        buffer.clone(),
                        groups.iter().map(|suggestion_group| ExcerptRange {
                            context: suggestion_group.context_range.clone(),
                            primary: None,
                        }),
                        cx,
                    );
                    suggestion_groups.extend(excerpt_ids.into_iter().zip(groups));
                }
                multibuffer
            });

            editor = cx.new_view(|cx| {
                Editor::for_multibuffer(multibuffer, Some(project.clone()), true, cx)
            });
            workspace
                .update(cx, |workspace, cx| {
                    workspace.add_item_to_active_pane(Box::new(editor.clone()), None, false, cx)
                })
                .log_err()?;
        }

        let mut assist_ids = Vec::new();
        for (excerpt_id, suggestion_group) in suggestion_groups {
            for suggestion in &suggestion_group.suggestions {
                assist_ids.extend(suggestion.show(
                    &editor,
                    excerpt_id,
                    workspace,
                    &assistant_panel,
                    cx,
                ));
            }
        }

        Some(WorkflowAssist {
            assist_ids,
            editor: editor.downgrade(),
            editor_was_open,
        })
    }

    fn handle_editor_search_event(
        &mut self,
        _: View<Editor>,
        event: &SearchEvent,
        cx: &mut ViewContext<Self>,
    ) {
        cx.emit(event.clone());
    }

    fn cursor_scroll_position(&self, cx: &mut ViewContext<Self>) -> Option<ScrollPosition> {
        self.editor.update(cx, |editor, cx| {
            let snapshot = editor.snapshot(cx);
            let cursor = editor.selections.newest_anchor().head();
            let cursor_row = cursor
                .to_display_point(&snapshot.display_snapshot)
                .row()
                .as_f32();
            let scroll_position = editor
                .scroll_manager
                .anchor()
                .scroll_position(&snapshot.display_snapshot);

            let scroll_bottom = scroll_position.y + editor.visible_line_count().unwrap_or(0.);
            if (scroll_position.y..scroll_bottom).contains(&cursor_row) {
                Some(ScrollPosition {
                    cursor,
                    offset_before_cursor: point(scroll_position.x, cursor_row - scroll_position.y),
                })
            } else {
                None
            }
        })
    }

    fn update_message_headers(&mut self, cx: &mut ViewContext<Self>) {
        self.editor.update(cx, |editor, cx| {
            let buffer = editor.buffer().read(cx).snapshot(cx);

            let excerpt_id = *buffer.as_singleton().unwrap().0;
            let mut old_blocks = std::mem::take(&mut self.blocks);
            let mut blocks_to_remove: HashMap<_, _> = old_blocks
                .iter()
                .map(|(message_id, (_, block_id))| (*message_id, *block_id))
                .collect();
            let mut blocks_to_replace: HashMap<_, RenderBlock> = Default::default();

            let render_block = |message: MessageMetadata| -> RenderBlock {
                Box::new({
                    let context = self.context.clone();
                    move |cx| {
                        let message_id = MessageId(message.timestamp);
                        let show_spinner = message.role == Role::Assistant
                            && message.status == MessageStatus::Pending;

                        let label = match message.role {
                            Role::User => {
                                Label::new("You").color(Color::Default).into_any_element()
                            }
                            Role::Assistant => {
                                let label = Label::new("Assistant").color(Color::Info);
                                if show_spinner {
                                    label
                                        .with_animation(
                                            "pulsating-label",
                                            Animation::new(Duration::from_secs(2))
                                                .repeat()
                                                .with_easing(pulsating_between(0.4, 0.8)),
                                            |label, delta| label.alpha(delta),
                                        )
                                        .into_any_element()
                                } else {
                                    label.into_any_element()
                                }
                            }

                            Role::System => Label::new("System")
                                .color(Color::Warning)
                                .into_any_element(),
                        };

                        let sender = ButtonLike::new("role")
                            .style(ButtonStyle::Filled)
                            .child(label)
                            .tooltip(|cx| {
                                Tooltip::with_meta(
                                    "Toggle message role",
                                    None,
                                    "Available roles: You (User), Assistant, System",
                                    cx,
                                )
                            })
                            .on_click({
                                let context = context.clone();
                                move |_, cx| {
                                    context.update(cx, |context, cx| {
                                        context.cycle_message_roles(
                                            HashSet::from_iter(Some(message_id)),
                                            cx,
                                        )
                                    })
                                }
                            });

                        h_flex()
                            .id(("message_header", message_id.as_u64()))
                            .pl(cx.gutter_dimensions.full_width())
                            .h_11()
                            .w_full()
                            .relative()
                            .gap_1()
                            .child(sender)
                            .children(match &message.cache {
                                Some(cache) if cache.is_final_anchor => match cache.status {
                                    CacheStatus::Cached => Some(
                                        div()
                                            .id("cached")
                                            .child(
                                                Icon::new(IconName::DatabaseZap)
                                                    .size(IconSize::XSmall)
                                                    .color(Color::Hint),
                                            )
                                            .tooltip(|cx| {
                                                Tooltip::with_meta(
                                                    "Context cached",
                                                    None,
                                                    "Large messages cached to optimize performance",
                                                    cx,
                                                )
                                            })
                                            .into_any_element(),
                                    ),
                                    CacheStatus::Pending => Some(
                                        div()
                                            .child(
                                                Icon::new(IconName::Ellipsis)
                                                    .size(IconSize::XSmall)
                                                    .color(Color::Hint),
                                            )
                                            .into_any_element(),
                                    ),
                                },
                                _ => None,
                            })
                            .children(match &message.status {
                                MessageStatus::Error(error) => Some(
                                    Button::new("show-error", "Error")
                                        .color(Color::Error)
                                        .selected_label_color(Color::Error)
                                        .selected_icon_color(Color::Error)
                                        .icon(IconName::XCircle)
                                        .icon_color(Color::Error)
                                        .icon_size(IconSize::Small)
                                        .icon_position(IconPosition::Start)
                                        .tooltip(move |cx| {
                                            Tooltip::with_meta(
                                                "Error interacting with language model",
                                                None,
                                                "Click for more details",
                                                cx,
                                            )
                                        })
                                        .on_click({
                                            let context = context.clone();
                                            let error = error.clone();
                                            move |_, cx| {
                                                context.update(cx, |_, cx| {
                                                    cx.emit(ContextEvent::ShowAssistError(
                                                        error.clone(),
                                                    ));
                                                });
                                            }
                                        })
                                        .into_any_element(),
                                ),
                                MessageStatus::Canceled => Some(
                                    ButtonLike::new("canceled")
                                        .child(Icon::new(IconName::XCircle).color(Color::Disabled))
                                        .child(
                                            Label::new("Canceled")
                                                .size(LabelSize::Small)
                                                .color(Color::Disabled),
                                        )
                                        .tooltip(move |cx| {
                                            Tooltip::with_meta(
                                                "Canceled",
                                                None,
                                                "Interaction with the assistant was canceled",
                                                cx,
                                            )
                                        })
                                        .into_any_element(),
                                ),
                                _ => None,
                            })
                            .into_any_element()
                    }
                })
            };
            let create_block_properties = |message: &Message| BlockProperties {
                position: buffer
                    .anchor_in_excerpt(excerpt_id, message.anchor_range.start)
                    .unwrap(),
                height: 2,
                style: BlockStyle::Sticky,
                disposition: BlockDisposition::Above,
                priority: usize::MAX,
                render: render_block(MessageMetadata::from(message)),
            };
            let mut new_blocks = vec![];
            let mut block_index_to_message = vec![];
            for message in self.context.read(cx).messages(cx) {
                if let Some(_) = blocks_to_remove.remove(&message.id) {
                    // This is an old message that we might modify.
                    let Some((meta, block_id)) = old_blocks.get_mut(&message.id) else {
                        debug_assert!(
                            false,
                            "old_blocks should contain a message_id we've just removed."
                        );
                        continue;
                    };
                    // Should we modify it?
                    let message_meta = MessageMetadata::from(&message);
                    if meta != &message_meta {
                        blocks_to_replace.insert(*block_id, render_block(message_meta.clone()));
                        *meta = message_meta;
                    }
                } else {
                    // This is a new message.
                    new_blocks.push(create_block_properties(&message));
                    block_index_to_message.push((message.id, MessageMetadata::from(&message)));
                }
            }
            editor.replace_blocks(blocks_to_replace, None, cx);
            editor.remove_blocks(blocks_to_remove.into_values().collect(), None, cx);

            let ids = editor.insert_blocks(new_blocks, None, cx);
            old_blocks.extend(ids.into_iter().zip(block_index_to_message).map(
                |(block_id, (message_id, message_meta))| (message_id, (message_meta, block_id)),
            ));
            self.blocks = old_blocks;
        });
    }

    /// Returns either the selected text, or the content of the Markdown code
    /// block surrounding the cursor.
    fn get_selection_or_code_block(
        context_editor_view: &View<ContextEditor>,
        cx: &mut ViewContext<Workspace>,
    ) -> Option<(String, bool)> {
        const CODE_FENCE_DELIMITER: &'static str = "```";

        let context_editor = context_editor_view.read(cx).editor.read(cx);

        if context_editor.selections.newest::<Point>(cx).is_empty() {
            let snapshot = context_editor.buffer().read(cx).snapshot(cx);
            let (_, _, snapshot) = snapshot.as_singleton()?;

            let head = context_editor.selections.newest::<Point>(cx).head();
            let offset = snapshot.point_to_offset(head);

            let surrounding_code_block_range = find_surrounding_code_block(snapshot, offset)?;
            let mut text = snapshot
                .text_for_range(surrounding_code_block_range)
                .collect::<String>();

            // If there is no newline trailing the closing three-backticks, then
            // tree-sitter-md extends the range of the content node to include
            // the backticks.
            if text.ends_with(CODE_FENCE_DELIMITER) {
                text.drain((text.len() - CODE_FENCE_DELIMITER.len())..);
            }

            (!text.is_empty()).then_some((text, true))
        } else {
            let anchor = context_editor.selections.newest_anchor();
            let text = context_editor
                .buffer()
                .read(cx)
                .read(cx)
                .text_for_range(anchor.range())
                .collect::<String>();

            (!text.is_empty()).then_some((text, false))
        }
    }

    fn insert_selection(
        workspace: &mut Workspace,
        _: &InsertIntoEditor,
        cx: &mut ViewContext<Workspace>,
    ) {
        let Some(panel) = workspace.panel::<AssistantPanel>(cx) else {
            return;
        };
        let Some(context_editor_view) = panel.read(cx).active_context_editor(cx) else {
            return;
        };
        let Some(active_editor_view) = workspace
            .active_item(cx)
            .and_then(|item| item.act_as::<Editor>(cx))
        else {
            return;
        };

        if let Some((text, _)) = Self::get_selection_or_code_block(&context_editor_view, cx) {
            active_editor_view.update(cx, |editor, cx| {
                editor.insert(&text, cx);
                editor.focus(cx);
            })
        }
    }

    fn copy_code(workspace: &mut Workspace, _: &CopyCode, cx: &mut ViewContext<Workspace>) {
        let result = maybe!({
            let panel = workspace.panel::<AssistantPanel>(cx)?;
            let context_editor_view = panel.read(cx).active_context_editor(cx)?;
            Self::get_selection_or_code_block(&context_editor_view, cx)
        });
        let Some((text, is_code_block)) = result else {
            return;
        };

        cx.write_to_clipboard(ClipboardItem::new_string(text));

        struct CopyToClipboardToast;
        workspace.show_toast(
            Toast::new(
                NotificationId::unique::<CopyToClipboardToast>(),
                format!(
                    "{} copied to clipboard.",
                    if is_code_block {
                        "Code block"
                    } else {
                        "Selection"
                    }
                ),
            )
            .autohide(),
            cx,
        );
    }

    fn insert_dragged_files(
        workspace: &mut Workspace,
        action: &InsertDraggedFiles,
        cx: &mut ViewContext<Workspace>,
    ) {
        let Some(panel) = workspace.panel::<AssistantPanel>(cx) else {
            return;
        };
        let Some(context_editor_view) = panel.read(cx).active_context_editor(cx) else {
            return;
        };

        let project = workspace.project().clone();

        let paths = match action {
            InsertDraggedFiles::ProjectPaths(paths) => Task::ready((paths.clone(), vec![])),
            InsertDraggedFiles::ExternalFiles(paths) => {
                let tasks = paths
                    .clone()
                    .into_iter()
                    .map(|path| Workspace::project_path_for_path(project.clone(), &path, false, cx))
                    .collect::<Vec<_>>();

                cx.spawn(move |_, cx| async move {
                    let mut paths = vec![];
                    let mut worktrees = vec![];

                    let opened_paths = futures::future::join_all(tasks).await;
                    for (worktree, project_path) in opened_paths.into_iter().flatten() {
                        let Ok(worktree_root_name) =
                            worktree.read_with(&cx, |worktree, _| worktree.root_name().to_string())
                        else {
                            continue;
                        };

                        let mut full_path = PathBuf::from(worktree_root_name.clone());
                        full_path.push(&project_path.path);
                        paths.push(full_path);
                        worktrees.push(worktree);
                    }

                    (paths, worktrees)
                })
            }
        };

        cx.spawn(|_, mut cx| async move {
            let (paths, dragged_file_worktrees) = paths.await;
            let cmd_name = file_command::FileSlashCommand.name();

            context_editor_view
                .update(&mut cx, |context_editor, cx| {
                    let file_argument = paths
                        .into_iter()
                        .map(|path| path.to_string_lossy().to_string())
                        .collect::<Vec<_>>()
                        .join(" ");

                    context_editor.editor.update(cx, |editor, cx| {
                        editor.insert("\n", cx);
                        editor.insert(&format!("/{} {}", cmd_name, file_argument), cx);
                    });

                    context_editor.confirm_command(&ConfirmCommand, cx);

                    context_editor
                        .dragged_file_worktrees
                        .extend(dragged_file_worktrees);
                })
                .log_err();
        })
        .detach();
    }

    fn quote_selection(
        workspace: &mut Workspace,
        _: &QuoteSelection,
        cx: &mut ViewContext<Workspace>,
    ) {
        let Some(panel) = workspace.panel::<AssistantPanel>(cx) else {
            return;
        };
        let Some(editor) = workspace
            .active_item(cx)
            .and_then(|item| item.act_as::<Editor>(cx))
        else {
            return;
        };

        let mut creases = vec![];
        editor.update(cx, |editor, cx| {
            let selections = editor.selections.all_adjusted(cx);
            let buffer = editor.buffer().read(cx).snapshot(cx);
            for selection in selections {
                let range = editor::ToOffset::to_offset(&selection.start, &buffer)
                    ..editor::ToOffset::to_offset(&selection.end, &buffer);
                let selected_text = buffer.text_for_range(range.clone()).collect::<String>();
                if selected_text.is_empty() {
                    continue;
                }
                let start_language = buffer.language_at(range.start);
                let end_language = buffer.language_at(range.end);
                let language_name = if start_language == end_language {
                    start_language.map(|language| language.code_fence_block_name())
                } else {
                    None
                };
                let language_name = language_name.as_deref().unwrap_or("");
                let filename = buffer
                    .file_at(selection.start)
                    .map(|file| file.full_path(cx));
                let text = if language_name == "markdown" {
                    selected_text
                        .lines()
                        .map(|line| format!("> {}", line))
                        .collect::<Vec<_>>()
                        .join("\n")
                } else {
                    let start_symbols = buffer
                        .symbols_containing(selection.start, None)
                        .map(|(_, symbols)| symbols);
                    let end_symbols = buffer
                        .symbols_containing(selection.end, None)
                        .map(|(_, symbols)| symbols);

                    let outline_text = if let Some((start_symbols, end_symbols)) =
                        start_symbols.zip(end_symbols)
                    {
                        Some(
                            start_symbols
                                .into_iter()
                                .zip(end_symbols)
                                .take_while(|(a, b)| a == b)
                                .map(|(a, _)| a.text)
                                .collect::<Vec<_>>()
                                .join(" > "),
                        )
                    } else {
                        None
                    };

                    let line_comment_prefix = start_language
                        .and_then(|l| l.default_scope().line_comment_prefixes().first().cloned());

                    let fence = codeblock_fence_for_path(
                        filename.as_deref(),
                        Some(selection.start.row..=selection.end.row),
                    );

                    if let Some((line_comment_prefix, outline_text)) =
                        line_comment_prefix.zip(outline_text)
                    {
                        let breadcrumb =
                            format!("{line_comment_prefix}Excerpt from: {outline_text}\n");
                        format!("{fence}{breadcrumb}{selected_text}\n```")
                    } else {
                        format!("{fence}{selected_text}\n```")
                    }
                };
                let crease_title = if let Some(path) = filename {
                    let start_line = selection.start.row + 1;
                    let end_line = selection.end.row + 1;
                    if start_line == end_line {
                        format!("{}, Line {}", path.display(), start_line)
                    } else {
                        format!("{}, Lines {} to {}", path.display(), start_line, end_line)
                    }
                } else {
                    "Quoted selection".to_string()
                };
                creases.push((text, crease_title));
            }
        });
        if creases.is_empty() {
            return;
        }
        // Activate the panel
        if !panel.focus_handle(cx).contains_focused(cx) {
            workspace.toggle_panel_focus::<AssistantPanel>(cx);
        }

        panel.update(cx, |_, cx| {
            // Wait to create a new context until the workspace is no longer
            // being updated.
            cx.defer(move |panel, cx| {
                if let Some(context) = panel
                    .active_context_editor(cx)
                    .or_else(|| panel.new_context(cx))
                {
                    context.update(cx, |context, cx| {
                        context.editor.update(cx, |editor, cx| {
                            editor.insert("\n", cx);
                            for (text, crease_title) in creases {
                                let point = editor.selections.newest::<Point>(cx).head();
                                let start_row = MultiBufferRow(point.row);

                                editor.insert(&text, cx);

                                let snapshot = editor.buffer().read(cx).snapshot(cx);
                                let anchor_before = snapshot.anchor_after(point);
                                let anchor_after = editor
                                    .selections
                                    .newest_anchor()
                                    .head()
                                    .bias_left(&snapshot);

                                editor.insert("\n", cx);

                                let fold_placeholder = quote_selection_fold_placeholder(
                                    crease_title,
                                    cx.view().downgrade(),
                                );
                                let crease = Crease::new(
                                    anchor_before..anchor_after,
                                    fold_placeholder,
                                    render_quote_selection_output_toggle,
                                    |_, _, _| Empty.into_any(),
                                );
                                editor.insert_creases(vec![crease], cx);
                                editor.fold_at(
                                    &FoldAt {
                                        buffer_row: start_row,
                                    },
                                    cx,
                                );
                            }
                        })
                    });
                };
            });
        });
    }

    fn copy(&mut self, _: &editor::actions::Copy, cx: &mut ViewContext<Self>) {
        if self.editor.read(cx).selections.count() == 1 {
            let (copied_text, metadata) = self.get_clipboard_contents(cx);
            cx.write_to_clipboard(ClipboardItem::new_string_with_json_metadata(
                copied_text,
                metadata,
            ));
            cx.stop_propagation();
            return;
        }

        cx.propagate();
    }

    fn cut(&mut self, _: &editor::actions::Cut, cx: &mut ViewContext<Self>) {
        if self.editor.read(cx).selections.count() == 1 {
            let (copied_text, metadata) = self.get_clipboard_contents(cx);

            self.editor.update(cx, |editor, cx| {
                let selections = editor.selections.all::<Point>(cx);

                editor.transact(cx, |this, cx| {
                    this.change_selections(Some(Autoscroll::fit()), cx, |s| {
                        s.select(selections);
                    });
                    this.insert("", cx);
                    cx.write_to_clipboard(ClipboardItem::new_string_with_json_metadata(
                        copied_text,
                        metadata,
                    ));
                });
            });

            cx.stop_propagation();
            return;
        }

        cx.propagate();
    }

    fn get_clipboard_contents(&mut self, cx: &mut ViewContext<Self>) -> (String, CopyMetadata) {
        let creases = self.editor.update(cx, |editor, cx| {
            let selection = editor.selections.newest::<Point>(cx);
            let selection_start = editor.selections.newest::<usize>(cx).start;
            let snapshot = editor.buffer().read(cx).snapshot(cx);
            editor.display_map.update(cx, |display_map, cx| {
                display_map
                    .snapshot(cx)
                    .crease_snapshot
                    .creases_in_range(
                        MultiBufferRow(selection.start.row)..MultiBufferRow(selection.end.row + 1),
                        &snapshot,
                    )
                    .filter_map(|crease| {
                        if let Some(metadata) = &crease.metadata {
                            let start = crease
                                .range
                                .start
                                .to_offset(&snapshot)
                                .saturating_sub(selection_start);
                            let end = crease
                                .range
                                .end
                                .to_offset(&snapshot)
                                .saturating_sub(selection_start);

                            let range_relative_to_selection = start..end;

                            if range_relative_to_selection.is_empty() {
                                None
                            } else {
                                Some(SelectedCreaseMetadata {
                                    range_relative_to_selection,
                                    crease: metadata.clone(),
                                })
                            }
                        } else {
                            None
                        }
                    })
                    .collect::<Vec<_>>()
            })
        });

        let context = self.context.read(cx);
        let selection = self.editor.read(cx).selections.newest::<usize>(cx);
        let mut text = String::new();
        for message in context.messages(cx) {
            if message.offset_range.start >= selection.range().end {
                break;
            } else if message.offset_range.end >= selection.range().start {
                let range = cmp::max(message.offset_range.start, selection.range().start)
                    ..cmp::min(message.offset_range.end, selection.range().end);
                if !range.is_empty() {
                    for chunk in context.buffer().read(cx).text_for_range(range) {
                        text.push_str(chunk);
                    }
                    if message.offset_range.end < selection.range().end {
                        text.push('\n');
                    }
                }
            }
        }

        (text, CopyMetadata { creases })
    }

    fn paste(&mut self, action: &editor::actions::Paste, cx: &mut ViewContext<Self>) {
        cx.stop_propagation();

        let images = if let Some(item) = cx.read_from_clipboard() {
            item.into_entries()
                .filter_map(|entry| {
                    if let ClipboardEntry::Image(image) = entry {
                        Some(image)
                    } else {
                        None
                    }
                })
                .collect()
        } else {
            Vec::new()
        };

        let metadata = if let Some(item) = cx.read_from_clipboard() {
            item.entries().first().and_then(|entry| {
                if let ClipboardEntry::String(text) = entry {
                    text.metadata_json::<CopyMetadata>()
                } else {
                    None
                }
            })
        } else {
            None
        };

        if images.is_empty() {
            self.editor.update(cx, |editor, cx| {
                let paste_position = editor.selections.newest::<usize>(cx).head();
                editor.paste(action, cx);

                if let Some(metadata) = metadata {
                    let buffer = editor.buffer().read(cx).snapshot(cx);

                    let mut buffer_rows_to_fold = BTreeSet::new();
                    let weak_editor = cx.view().downgrade();
                    editor.insert_creases(
                        metadata.creases.into_iter().map(|metadata| {
                            let start = buffer.anchor_after(
                                paste_position + metadata.range_relative_to_selection.start,
                            );
                            let end = buffer.anchor_before(
                                paste_position + metadata.range_relative_to_selection.end,
                            );

                            let buffer_row = MultiBufferRow(start.to_point(&buffer).row);
                            buffer_rows_to_fold.insert(buffer_row);
                            Crease::new(
                                start..end,
                                FoldPlaceholder {
                                    constrain_width: false,
                                    render: render_fold_icon_button(
                                        weak_editor.clone(),
                                        metadata.crease.icon,
                                        metadata.crease.label.clone(),
                                    ),
                                    merge_adjacent: false,
                                },
                                render_slash_command_output_toggle,
                                |_, _, _| Empty.into_any(),
                            )
                            .with_metadata(metadata.crease.clone())
                        }),
                        cx,
                    );
                    for buffer_row in buffer_rows_to_fold.into_iter().rev() {
                        editor.fold_at(&FoldAt { buffer_row }, cx);
                    }
                }
            });
        } else {
            let mut image_positions = Vec::new();
            self.editor.update(cx, |editor, cx| {
                editor.transact(cx, |editor, cx| {
                    let edits = editor
                        .selections
                        .all::<usize>(cx)
                        .into_iter()
                        .map(|selection| (selection.start..selection.end, "\n"));
                    editor.edit(edits, cx);

                    let snapshot = editor.buffer().read(cx).snapshot(cx);
                    for selection in editor.selections.all::<usize>(cx) {
                        image_positions.push(snapshot.anchor_before(selection.end));
                    }
                });
            });

            self.context.update(cx, |context, cx| {
                for image in images {
                    let Some(render_image) = image.to_image_data(cx).log_err() else {
                        continue;
                    };
                    let image_id = image.id();
                    let image_task = LanguageModelImage::from_image(image, cx).shared();

                    for image_position in image_positions.iter() {
                        context.insert_content(
                            Content::Image {
                                anchor: image_position.text_anchor,
                                image_id,
                                image: image_task.clone(),
                                render_image: render_image.clone(),
                            },
                            cx,
                        );
                    }
                }
            });
        }
    }

    fn update_image_blocks(&mut self, cx: &mut ViewContext<Self>) {
        self.editor.update(cx, |editor, cx| {
            let buffer = editor.buffer().read(cx).snapshot(cx);
            let excerpt_id = *buffer.as_singleton().unwrap().0;
            let old_blocks = std::mem::take(&mut self.image_blocks);
            let new_blocks = self
                .context
                .read(cx)
                .contents(cx)
                .filter_map(|content| {
                    if let Content::Image {
                        anchor,
                        render_image,
                        ..
                    } = content
                    {
                        Some((anchor, render_image))
                    } else {
                        None
                    }
                })
                .filter_map(|(anchor, render_image)| {
                    const MAX_HEIGHT_IN_LINES: u32 = 8;
                    let anchor = buffer.anchor_in_excerpt(excerpt_id, anchor).unwrap();
                    let image = render_image.clone();
                    anchor.is_valid(&buffer).then(|| BlockProperties {
                        position: anchor,
                        height: MAX_HEIGHT_IN_LINES,
                        style: BlockStyle::Sticky,
                        render: Box::new(move |cx| {
                            let image_size = size_for_image(
                                &image,
                                size(
                                    cx.max_width - cx.gutter_dimensions.full_width(),
                                    MAX_HEIGHT_IN_LINES as f32 * cx.line_height,
                                ),
                            );
                            h_flex()
                                .pl(cx.gutter_dimensions.full_width())
                                .child(
                                    img(image.clone())
                                        .object_fit(gpui::ObjectFit::ScaleDown)
                                        .w(image_size.width)
                                        .h(image_size.height),
                                )
                                .into_any_element()
                        }),

                        disposition: BlockDisposition::Above,
                        priority: 0,
                    })
                })
                .collect::<Vec<_>>();

            editor.remove_blocks(old_blocks, None, cx);
            let ids = editor.insert_blocks(new_blocks, None, cx);
            self.image_blocks = HashSet::from_iter(ids);
        });
    }

    fn split(&mut self, _: &Split, cx: &mut ViewContext<Self>) {
        self.context.update(cx, |context, cx| {
            let selections = self.editor.read(cx).selections.disjoint_anchors();
            for selection in selections.as_ref() {
                let buffer = self.editor.read(cx).buffer().read(cx).snapshot(cx);
                let range = selection
                    .map(|endpoint| endpoint.to_offset(&buffer))
                    .range();
                context.split_message(range, cx);
            }
        });
    }

    fn save(&mut self, _: &Save, cx: &mut ViewContext<Self>) {
        self.context.update(cx, |context, cx| {
            context.save(Some(Duration::from_millis(500)), self.fs.clone(), cx)
        });
    }

    fn title(&self, cx: &AppContext) -> Cow<str> {
        self.context
            .read(cx)
            .summary()
            .map(|summary| summary.text.clone())
            .map(Cow::Owned)
            .unwrap_or_else(|| Cow::Borrowed(DEFAULT_TAB_TITLE))
    }

    fn render_patch_header(
        &self,
        range: Range<text::Anchor>,
        max_width: Pixels,
        gutter_width: Pixels,
        id: BlockId,
        cx: &mut ViewContext<Self>,
    ) -> Option<AnyElement> {
        let patch_state = self.patches.get(&range)?;
        let status = patch_state.status(cx);
        let this = cx.view().downgrade();

        let theme = cx.theme().status();
        let is_confirmed = status.is_confirmed();
        let border_color = if is_confirmed {
            theme.ignored_border
        } else {
            theme.info_border
        };

        let editor = self.editor.read(cx);
        let focus_handle = editor.focus_handle(cx);
        let snapshot = editor
            .buffer()
            .read(cx)
            .as_singleton()?
            .read(cx)
            .text_snapshot();
        let start_offset = range.start.to_offset(&snapshot);
        let parent_message = self
            .context
            .read(cx)
            .messages_for_offsets([start_offset], cx);
        debug_assert_eq!(parent_message.len(), 1);
        let parent_message = parent_message.first()?;

        let patch_index = self
            .patches
            .keys()
            .filter(|workflow_patch_range| {
                workflow_patch_range
                    .start
                    .cmp(&parent_message.anchor_range.start, &snapshot)
                    .is_ge()
                    && workflow_patch_range.end.cmp(&range.end, &snapshot).is_le()
            })
            .count();

        let patch_label = Label::new(format!("Step {patch_index}")).size(LabelSize::Small);

        let patch_label = if is_confirmed {
            h_flex()
                .items_center()
                .gap_2()
                .child(patch_label.strikethrough(true).color(Color::Muted))
                .child(
                    Icon::new(IconName::Check)
                        .size(IconSize::Small)
                        .color(Color::Created),
                )
        } else {
            div().child(patch_label)
        };

        Some(
            v_flex()
                .w(max_width)
                .pl(gutter_width)
                .child(
                    h_flex()
                        .w_full()
                        .h_8()
                        .border_b_1()
                        .border_color(border_color)
                        .items_center()
                        .justify_between()
                        .gap_2()
                        .child(h_flex().justify_start().gap_2().child(patch_label))
                        .child(
                            h_flex()
                                .w_full()
                                .justify_end()
                                .child(Self::render_patch_status(
                                    status,
                                    range.clone(),
                                    focus_handle.clone(),
                                    this.clone(),
                                    id,
                                )),
                        ),
                )
                // todo!("do we wanna keep this?")
                // .children(edit_paths.iter().map(|path| {
                //     h_flex()
                //         .gap_1()
                //         .child(Icon::new(IconName::File))
                //         .child(Label::new(path.clone()))
                // }))
                .into_any(),
        )
    }

    fn render_patch_footer(
        &self,
        patch_range: Range<text::Anchor>,
        max_width: Pixels,
        gutter_width: Pixels,
        cx: &mut ViewContext<Self>,
    ) -> Option<AnyElement> {
        let patch = self.patches.get(&patch_range)?;
        let current_status = patch.status(cx);
        let theme = cx.theme().status();
        let border_color = if current_status.is_confirmed() {
            theme.ignored_border
        } else {
            theme.info_border
        };
        Some(
            v_flex()
                .w(max_width)
                .pt_1()
                .pl(gutter_width)
                .child(h_flex().h(px(1.)).bg(border_color))
                .into_any(),
        )
    }

    fn render_patch_status(
        status: PatchStatus,
        patch_range: Range<language::Anchor>,
        focus_handle: FocusHandle,
        editor: WeakView<ContextEditor>,
        id: BlockId,
    ) -> AnyElement {
        let id = EntityId::from(id).as_u64();
        fn display_keybind_in_tooltip(
            patch_range: &Range<language::Anchor>,
            editor: &WeakView<ContextEditor>,
            cx: &mut WindowContext<'_>,
        ) -> bool {
            editor
                .update(cx, |this, _| {
                    this.active_patch
                        .as_ref()
                        .map(|patch| &patch.range == patch_range)
                })
                .ok()
                .flatten()
                .unwrap_or_default()
        }

        match status {
            PatchStatus::Error(error) => {
                let error = error.to_string();
                h_flex()
                    .gap_2()
                    .child(
                        div()
                            .id("patch-resolution-failure")
                            .child(
                                Label::new("Step Resolution Failed")
                                    .size(LabelSize::Small)
                                    .color(Color::Error),
                            )
                            .tooltip(move |cx| Tooltip::text(error.clone(), cx)),
                    )
                    .child(
                        Button::new(("transform", id), "Retry")
                            .icon(IconName::Update)
                            .icon_position(IconPosition::Start)
                            .icon_size(IconSize::Small)
                            .label_size(LabelSize::Small)
                            .on_click({
                                let editor = editor.clone();
                                let patch_range = patch_range.clone();
                                move |_, cx| {
                                    editor
                                        .update(cx, |this, cx| {
                                            this.resolve_patch(patch_range.clone(), cx)
                                        })
                                        .ok();
                                }
                            }),
                    )
                    .into_any()
            }
            PatchStatus::Idle | PatchStatus::Resolving { .. } => {
                Button::new(("transform", id), "Transform")
                    .icon(IconName::SparkleAlt)
                    .icon_position(IconPosition::Start)
                    .icon_size(IconSize::Small)
                    .label_size(LabelSize::Small)
                    .style(ButtonStyle::Tinted(TintColor::Accent))
                    .tooltip({
                        let patch_range = patch_range.clone();
                        let editor = editor.clone();
                        move |cx| {
                            cx.new_view(|cx| {
                                let tooltip = Tooltip::new("Transform");
                                if display_keybind_in_tooltip(&patch_range, &editor, cx) {
                                    tooltip.key_binding(KeyBinding::for_action_in(
                                        &Assist,
                                        &focus_handle,
                                        cx,
                                    ))
                                } else {
                                    tooltip
                                }
                            })
                            .into()
                        }
                    })
                    .on_click({
                        let editor = editor.clone();
                        let patch_range = patch_range.clone();
                        let is_idle = matches!(status, PatchStatus::Idle);
                        move |_, cx| {
                            if is_idle {
                                editor
                                    .update(cx, |this, cx| {
                                        this.apply_patch(patch_range.clone(), cx)
                                    })
                                    .ok();
                            }
                        }
                    })
                    .map(|this| {
                        if let PatchStatus::Resolving = &status {
                            this.with_animation(
                                ("resolving-suggestion-animation", id),
                                Animation::new(Duration::from_secs(2))
                                    .repeat()
                                    .with_easing(pulsating_between(0.4, 0.8)),
                                |label, delta| label.alpha(delta),
                            )
                            .into_any_element()
                        } else {
                            this.into_any_element()
                        }
                    })
            }
            PatchStatus::Pending => h_flex()
                .items_center()
                .gap_2()
                .child(
                    Label::new("Applying...")
                        .size(LabelSize::Small)
                        .with_animation(
                            ("applying-patch-transformation-label", id),
                            Animation::new(Duration::from_secs(2))
                                .repeat()
                                .with_easing(pulsating_between(0.4, 0.8)),
                            |label, delta| label.alpha(delta),
                        ),
                )
                .child(
                    IconButton::new(("stop-transformation", id), IconName::Stop)
                        .icon_size(IconSize::Small)
                        .icon_color(Color::Error)
                        .style(ButtonStyle::Subtle)
                        .tooltip({
                            let patch_range = patch_range.clone();
                            let editor = editor.clone();
                            move |cx| {
                                cx.new_view(|cx| {
                                    let tooltip = Tooltip::new("Stop Transformation");
                                    if display_keybind_in_tooltip(&patch_range, &editor, cx) {
                                        tooltip.key_binding(KeyBinding::for_action_in(
                                            &editor::actions::Cancel,
                                            &focus_handle,
                                            cx,
                                        ))
                                    } else {
                                        tooltip
                                    }
                                })
                                .into()
                            }
                        })
                        .on_click({
                            let editor = editor.clone();
                            let patch_range = patch_range.clone();
                            move |_, cx| {
                                editor
                                    .update(cx, |this, cx| {
                                        this.stop_patch_application(patch_range.clone(), cx)
                                    })
                                    .ok();
                            }
                        }),
                )
                .into_any_element(),
            PatchStatus::Done => h_flex()
                .gap_1()
                .child(
                    IconButton::new(("stop-transformation", id), IconName::Close)
                        .icon_size(IconSize::Small)
                        .style(ButtonStyle::Tinted(TintColor::Negative))
                        .tooltip({
                            let focus_handle = focus_handle.clone();
                            let editor = editor.clone();
                            let patch_range = patch_range.clone();
                            move |cx| {
                                cx.new_view(|cx| {
                                    let tooltip = Tooltip::new("Reject Transformation");
                                    if display_keybind_in_tooltip(&patch_range, &editor, cx) {
                                        tooltip.key_binding(KeyBinding::for_action_in(
                                            &editor::actions::Cancel,
                                            &focus_handle,
                                            cx,
                                        ))
                                    } else {
                                        tooltip
                                    }
                                })
                                .into()
                            }
                        })
                        .on_click({
                            let editor = editor.clone();
                            let patch_range = patch_range.clone();
                            move |_, cx| {
                                editor
                                    .update(cx, |this, cx| {
                                        this.reject_patch(patch_range.clone(), cx);
                                    })
                                    .ok();
                            }
                        }),
                )
                .child(
                    Button::new(("confirm-workflow-patch", id), "Accept")
                        .icon(IconName::Check)
                        .icon_position(IconPosition::Start)
                        .icon_size(IconSize::Small)
                        .label_size(LabelSize::Small)
                        .style(ButtonStyle::Tinted(TintColor::Positive))
                        .tooltip({
                            let editor = editor.clone();
                            let patch_range = patch_range.clone();
                            move |cx| {
                                cx.new_view(|cx| {
                                    let tooltip = Tooltip::new("Accept Transformation");
                                    if display_keybind_in_tooltip(&patch_range, &editor, cx) {
                                        tooltip.key_binding(KeyBinding::for_action_in(
                                            &Assist,
                                            &focus_handle,
                                            cx,
                                        ))
                                    } else {
                                        tooltip
                                    }
                                })
                                .into()
                            }
                        })
                        .on_click({
                            let editor = editor.clone();
                            let patch_range = patch_range.clone();
                            move |_, cx| {
                                editor
                                    .update(cx, |this, cx| {
                                        this.confirm_patch(patch_range.clone(), cx);
                                    })
                                    .ok();
                            }
                        }),
                )
                .into_any_element(),
            PatchStatus::Confirmed => h_flex()
                .child(
                    Button::new(("revert-workflow-patch", id), "Undo")
                        .style(ButtonStyle::Filled)
                        .icon(Some(IconName::Undo))
                        .icon_position(IconPosition::Start)
                        .icon_size(IconSize::Small)
                        .label_size(LabelSize::Small)
                        .on_click({
                            let editor = editor.clone();
                            let patch_range = patch_range.clone();
                            move |_, cx| {
                                editor
                                    .update(cx, |this, cx| {
                                        this.undo_patch(patch_range.clone(), cx);
                                    })
                                    .ok();
                            }
                        }),
                )
                .into_any_element(),
        }
    }

    fn render_notice(&self, cx: &mut ViewContext<Self>) -> Option<AnyElement> {
        use feature_flags::FeatureFlagAppExt;
        let nudge = self.assistant_panel.upgrade().map(|assistant_panel| {
            assistant_panel.read(cx).show_zed_ai_notice && cx.has_flag::<feature_flags::ZedPro>()
        });

        if nudge.map_or(false, |value| value) {
            Some(
                h_flex()
                    .p_3()
                    .border_b_1()
                    .border_color(cx.theme().colors().border_variant)
                    .bg(cx.theme().colors().editor_background)
                    .justify_between()
                    .child(
                        h_flex()
                            .gap_3()
                            .child(Icon::new(IconName::ZedAssistant).color(Color::Accent))
                            .child(Label::new("Zed AI is here! Get started by signing in →")),
                    )
                    .child(
                        Button::new("sign-in", "Sign in")
                            .size(ButtonSize::Compact)
                            .style(ButtonStyle::Filled)
                            .on_click(cx.listener(|this, _event, cx| {
                                let client = this
                                    .workspace
                                    .update(cx, |workspace, _| workspace.client().clone())
                                    .log_err();

                                if let Some(client) = client {
                                    cx.spawn(|this, mut cx| async move {
                                        client.authenticate_and_connect(true, &mut cx).await?;
                                        this.update(&mut cx, |_, cx| cx.notify())
                                    })
                                    .detach_and_log_err(cx)
                                }
                            })),
                    )
                    .into_any_element(),
            )
        } else if let Some(configuration_error) = configuration_error(cx) {
            let label = match configuration_error {
                ConfigurationError::NoProvider => "No LLM provider selected.",
                ConfigurationError::ProviderNotAuthenticated => "LLM provider is not configured.",
            };
            Some(
                h_flex()
                    .px_3()
                    .py_2()
                    .border_b_1()
                    .border_color(cx.theme().colors().border_variant)
                    .bg(cx.theme().colors().editor_background)
                    .justify_between()
                    .child(
                        h_flex()
                            .gap_3()
                            .child(
                                Icon::new(IconName::Warning)
                                    .size(IconSize::Small)
                                    .color(Color::Warning),
                            )
                            .child(Label::new(label)),
                    )
                    .child(
                        Button::new("open-configuration", "Configure Providers")
                            .size(ButtonSize::Compact)
                            .icon(Some(IconName::SlidersVertical))
                            .icon_size(IconSize::Small)
                            .icon_position(IconPosition::Start)
                            .style(ButtonStyle::Filled)
                            .on_click({
                                let focus_handle = self.focus_handle(cx).clone();
                                move |_event, cx| {
                                    focus_handle.dispatch_action(&ShowConfiguration, cx);
                                }
                            }),
                    )
                    .into_any_element(),
            )
        } else {
            None
        }
    }

    fn render_send_button(&self, cx: &mut ViewContext<Self>) -> impl IntoElement {
        let focus_handle = self.focus_handle(cx).clone();
        let button_text = match self.active_patch() {
            Some((_, patch)) => match patch.status(cx) {
                PatchStatus::Error(_) => "Retry Patch Resolution",
                PatchStatus::Resolving => "Transform",
                PatchStatus::Idle => "Transform",
                PatchStatus::Pending => "Applying...",
                PatchStatus::Done => "Accept",
                PatchStatus::Confirmed => "Send",
            },
            None => "Send",
        };

        let (style, tooltip) = match token_state(&self.context, cx) {
            Some(TokenState::NoTokensLeft { .. }) => (
                ButtonStyle::Tinted(TintColor::Negative),
                Some(Tooltip::text("Token limit reached", cx)),
            ),
            Some(TokenState::HasMoreTokens {
                over_warn_threshold,
                ..
            }) => {
                let (style, tooltip) = if over_warn_threshold {
                    (
                        ButtonStyle::Tinted(TintColor::Warning),
                        Some(Tooltip::text("Token limit is close to exhaustion", cx)),
                    )
                } else {
                    (ButtonStyle::Filled, None)
                };
                (style, tooltip)
            }
            None => (ButtonStyle::Filled, None),
        };

        let provider = LanguageModelRegistry::read_global(cx).active_provider();

        let has_configuration_error = configuration_error(cx).is_some();
        let needs_to_accept_terms = self.show_accept_terms
            && provider
                .as_ref()
                .map_or(false, |provider| provider.must_accept_terms(cx));
        let disabled = has_configuration_error || needs_to_accept_terms;

        ButtonLike::new("send_button")
            .disabled(disabled)
            .style(style)
            .when_some(tooltip, |button, tooltip| {
                button.tooltip(move |_| tooltip.clone())
            })
            .layer(ElevationIndex::ModalSurface)
            .child(Label::new(button_text))
            .children(
                KeyBinding::for_action_in(&Assist, &focus_handle, cx)
                    .map(|binding| binding.into_any_element()),
            )
            .on_click(move |_event, cx| {
                focus_handle.dispatch_action(&Assist, cx);
            })
    }
}

/// Returns the contents of the *outermost* fenced code block that contains the given offset.
fn find_surrounding_code_block(snapshot: &BufferSnapshot, offset: usize) -> Option<Range<usize>> {
    const CODE_BLOCK_NODE: &'static str = "fenced_code_block";
    const CODE_BLOCK_CONTENT: &'static str = "code_fence_content";

    let layer = snapshot.syntax_layers().next()?;

    let root_node = layer.node();
    let mut cursor = root_node.walk();

    // Go to the first child for the given offset
    while cursor.goto_first_child_for_byte(offset).is_some() {
        // If we're at the end of the node, go to the next one.
        // Example: if you have a fenced-code-block, and you're on the start of the line
        // right after the closing ```, you want to skip the fenced-code-block and
        // go to the next sibling.
        if cursor.node().end_byte() == offset {
            cursor.goto_next_sibling();
        }

        if cursor.node().start_byte() > offset {
            break;
        }

        // We found the fenced code block.
        if cursor.node().kind() == CODE_BLOCK_NODE {
            // Now we need to find the child node that contains the code.
            cursor.goto_first_child();
            loop {
                if cursor.node().kind() == CODE_BLOCK_CONTENT {
                    return Some(cursor.node().byte_range());
                }
                if !cursor.goto_next_sibling() {
                    break;
                }
            }
        }
    }

    None
}

fn render_fold_icon_button(
    editor: WeakView<Editor>,
    icon: IconName,
    label: SharedString,
) -> Arc<dyn Send + Sync + Fn(FoldId, Range<Anchor>, &mut WindowContext) -> AnyElement> {
    Arc::new(move |fold_id, fold_range, _cx| {
        let editor = editor.clone();
        ButtonLike::new(fold_id)
            .style(ButtonStyle::Filled)
            .layer(ElevationIndex::ElevatedSurface)
            .child(Icon::new(icon))
            .child(Label::new(label.clone()).single_line())
            .on_click(move |_, cx| {
                editor
                    .update(cx, |editor, cx| {
                        let buffer_start = fold_range
                            .start
                            .to_point(&editor.buffer().read(cx).read(cx));
                        let buffer_row = MultiBufferRow(buffer_start.row);
                        editor.unfold_at(&UnfoldAt { buffer_row }, cx);
                    })
                    .ok();
            })
            .into_any_element()
    })
}

#[derive(Debug, Clone, Serialize, Deserialize)]
struct CopyMetadata {
    creases: Vec<SelectedCreaseMetadata>,
}

#[derive(Debug, Clone, Serialize, Deserialize)]
struct SelectedCreaseMetadata {
    range_relative_to_selection: Range<usize>,
    crease: CreaseMetadata,
}

impl EventEmitter<EditorEvent> for ContextEditor {}
impl EventEmitter<SearchEvent> for ContextEditor {}

impl Render for ContextEditor {
    fn render(&mut self, cx: &mut ViewContext<Self>) -> impl IntoElement {
        let provider = LanguageModelRegistry::read_global(cx).active_provider();
        let accept_terms = if self.show_accept_terms {
            provider
                .as_ref()
                .and_then(|provider| provider.render_accept_terms(cx))
        } else {
            None
        };
        let focus_handle = self
            .workspace
            .update(cx, |workspace, cx| {
                Some(workspace.active_item_as::<Editor>(cx)?.focus_handle(cx))
            })
            .ok()
            .flatten();
        v_flex()
            .key_context("ContextEditor")
            .capture_action(cx.listener(ContextEditor::cancel))
            .capture_action(cx.listener(ContextEditor::save))
            .capture_action(cx.listener(ContextEditor::copy))
            .capture_action(cx.listener(ContextEditor::cut))
            .capture_action(cx.listener(ContextEditor::paste))
            .capture_action(cx.listener(ContextEditor::cycle_message_role))
            .capture_action(cx.listener(ContextEditor::confirm_command))
            .on_action(cx.listener(ContextEditor::assist))
            .on_action(cx.listener(ContextEditor::split))
            .size_full()
            .children(self.render_notice(cx))
            .child(
                div()
                    .flex_grow()
                    .bg(cx.theme().colors().editor_background)
                    .child(self.editor.clone()),
            )
            .when_some(accept_terms, |this, element| {
                this.child(
                    div()
                        .absolute()
                        .right_3()
                        .bottom_12()
                        .max_w_96()
                        .py_2()
                        .px_3()
                        .elevation_2(cx)
                        .bg(cx.theme().colors().surface_background)
                        .occlude()
                        .child(element),
                )
            })
            .when_some(self.error_message.clone(), |this, error_message| {
                this.child(
                    div()
                        .absolute()
                        .right_3()
                        .bottom_12()
                        .max_w_96()
                        .py_2()
                        .px_3()
                        .elevation_2(cx)
                        .occlude()
                        .child(
                            v_flex()
                                .gap_0p5()
                                .child(
                                    h_flex()
                                        .gap_1p5()
                                        .items_center()
                                        .child(Icon::new(IconName::XCircle).color(Color::Error))
                                        .child(
                                            Label::new("Error interacting with language model")
                                                .weight(FontWeight::MEDIUM),
                                        ),
                                )
                                .child(
                                    div()
                                        .id("error-message")
                                        .max_h_24()
                                        .overflow_y_scroll()
                                        .child(Label::new(error_message)),
                                )
                                .child(h_flex().justify_end().mt_1().child(
                                    Button::new("dismiss", "Dismiss").on_click(cx.listener(
                                        |this, _, cx| {
                                            this.error_message = None;
                                            cx.notify();
                                        },
                                    )),
                                )),
                        ),
                )
            })
            .child(
                h_flex().w_full().relative().child(
                    h_flex()
                        .p_2()
                        .w_full()
                        .border_t_1()
                        .border_color(cx.theme().colors().border_variant)
                        .bg(cx.theme().colors().editor_background)
                        .child(
                            h_flex()
                                .gap_2()
                                .child(render_inject_context_menu(cx.view().downgrade(), cx))
                                .child(
                                    IconButton::new("quote-button", IconName::Quote)
                                        .icon_size(IconSize::Small)
                                        .on_click(|_, cx| {
                                            cx.dispatch_action(QuoteSelection.boxed_clone());
                                        })
                                        .tooltip(move |cx| {
                                            cx.new_view(|cx| {
                                                Tooltip::new("Insert Selection").key_binding(
                                                    focus_handle.as_ref().and_then(|handle| {
                                                        KeyBinding::for_action_in(
                                                            &QuoteSelection,
                                                            &handle,
                                                            cx,
                                                        )
                                                    }),
                                                )
                                            })
                                            .into()
                                        }),
                                ),
                        )
                        .child(
                            h_flex()
                                .w_full()
                                .justify_end()
                                .child(div().child(self.render_send_button(cx))),
                        ),
                ),
            )
    }
}

impl FocusableView for ContextEditor {
    fn focus_handle(&self, cx: &AppContext) -> FocusHandle {
        self.editor.focus_handle(cx)
    }
}

impl Item for ContextEditor {
    type Event = editor::EditorEvent;

    fn tab_content_text(&self, cx: &WindowContext) -> Option<SharedString> {
        Some(util::truncate_and_trailoff(&self.title(cx), MAX_TAB_TITLE_LEN).into())
    }

    fn to_item_events(event: &Self::Event, mut f: impl FnMut(item::ItemEvent)) {
        match event {
            EditorEvent::Edited { .. } => {
                f(item::ItemEvent::Edit);
            }
            EditorEvent::TitleChanged => {
                f(item::ItemEvent::UpdateTab);
            }
            _ => {}
        }
    }

    fn tab_tooltip_text(&self, cx: &AppContext) -> Option<SharedString> {
        Some(self.title(cx).to_string().into())
    }

    fn as_searchable(&self, handle: &View<Self>) -> Option<Box<dyn SearchableItemHandle>> {
        Some(Box::new(handle.clone()))
    }

    fn set_nav_history(&mut self, nav_history: pane::ItemNavHistory, cx: &mut ViewContext<Self>) {
        self.editor.update(cx, |editor, cx| {
            Item::set_nav_history(editor, nav_history, cx)
        })
    }

    fn navigate(&mut self, data: Box<dyn std::any::Any>, cx: &mut ViewContext<Self>) -> bool {
        self.editor
            .update(cx, |editor, cx| Item::navigate(editor, data, cx))
    }

    fn deactivated(&mut self, cx: &mut ViewContext<Self>) {
        self.editor.update(cx, Item::deactivated)
    }
}

impl SearchableItem for ContextEditor {
    type Match = <Editor as SearchableItem>::Match;

    fn clear_matches(&mut self, cx: &mut ViewContext<Self>) {
        self.editor.update(cx, |editor, cx| {
            editor.clear_matches(cx);
        });
    }

    fn update_matches(&mut self, matches: &[Self::Match], cx: &mut ViewContext<Self>) {
        self.editor
            .update(cx, |editor, cx| editor.update_matches(matches, cx));
    }

    fn query_suggestion(&mut self, cx: &mut ViewContext<Self>) -> String {
        self.editor
            .update(cx, |editor, cx| editor.query_suggestion(cx))
    }

    fn activate_match(
        &mut self,
        index: usize,
        matches: &[Self::Match],
        cx: &mut ViewContext<Self>,
    ) {
        self.editor.update(cx, |editor, cx| {
            editor.activate_match(index, matches, cx);
        });
    }

    fn select_matches(&mut self, matches: &[Self::Match], cx: &mut ViewContext<Self>) {
        self.editor
            .update(cx, |editor, cx| editor.select_matches(matches, cx));
    }

    fn replace(
        &mut self,
        identifier: &Self::Match,
        query: &project::search::SearchQuery,
        cx: &mut ViewContext<Self>,
    ) {
        self.editor
            .update(cx, |editor, cx| editor.replace(identifier, query, cx));
    }

    fn find_matches(
        &mut self,
        query: Arc<project::search::SearchQuery>,
        cx: &mut ViewContext<Self>,
    ) -> Task<Vec<Self::Match>> {
        self.editor
            .update(cx, |editor, cx| editor.find_matches(query, cx))
    }

    fn active_match_index(
        &mut self,
        matches: &[Self::Match],
        cx: &mut ViewContext<Self>,
    ) -> Option<usize> {
        self.editor
            .update(cx, |editor, cx| editor.active_match_index(matches, cx))
    }
}

impl FollowableItem for ContextEditor {
    fn remote_id(&self) -> Option<workspace::ViewId> {
        self.remote_id
    }

    fn to_state_proto(&self, cx: &WindowContext) -> Option<proto::view::Variant> {
        let context = self.context.read(cx);
        Some(proto::view::Variant::ContextEditor(
            proto::view::ContextEditor {
                context_id: context.id().to_proto(),
                editor: if let Some(proto::view::Variant::Editor(proto)) =
                    self.editor.read(cx).to_state_proto(cx)
                {
                    Some(proto)
                } else {
                    None
                },
            },
        ))
    }

    fn from_state_proto(
        workspace: View<Workspace>,
        id: workspace::ViewId,
        state: &mut Option<proto::view::Variant>,
        cx: &mut WindowContext,
    ) -> Option<Task<Result<View<Self>>>> {
        let proto::view::Variant::ContextEditor(_) = state.as_ref()? else {
            return None;
        };
        let Some(proto::view::Variant::ContextEditor(state)) = state.take() else {
            unreachable!()
        };

        let context_id = ContextId::from_proto(state.context_id);
        let editor_state = state.editor?;

        let (project, panel) = workspace.update(cx, |workspace, cx| {
            Some((
                workspace.project().clone(),
                workspace.panel::<AssistantPanel>(cx)?,
            ))
        })?;

        let context_editor =
            panel.update(cx, |panel, cx| panel.open_remote_context(context_id, cx));

        Some(cx.spawn(|mut cx| async move {
            let context_editor = context_editor.await?;
            context_editor
                .update(&mut cx, |context_editor, cx| {
                    context_editor.remote_id = Some(id);
                    context_editor.editor.update(cx, |editor, cx| {
                        editor.apply_update_proto(
                            &project,
                            proto::update_view::Variant::Editor(proto::update_view::Editor {
                                selections: editor_state.selections,
                                pending_selection: editor_state.pending_selection,
                                scroll_top_anchor: editor_state.scroll_top_anchor,
                                scroll_x: editor_state.scroll_y,
                                scroll_y: editor_state.scroll_y,
                                ..Default::default()
                            }),
                            cx,
                        )
                    })
                })?
                .await?;
            Ok(context_editor)
        }))
    }

    fn to_follow_event(event: &Self::Event) -> Option<item::FollowEvent> {
        Editor::to_follow_event(event)
    }

    fn add_event_to_update_proto(
        &self,
        event: &Self::Event,
        update: &mut Option<proto::update_view::Variant>,
        cx: &WindowContext,
    ) -> bool {
        self.editor
            .read(cx)
            .add_event_to_update_proto(event, update, cx)
    }

    fn apply_update_proto(
        &mut self,
        project: &Model<Project>,
        message: proto::update_view::Variant,
        cx: &mut ViewContext<Self>,
    ) -> Task<Result<()>> {
        self.editor.update(cx, |editor, cx| {
            editor.apply_update_proto(project, message, cx)
        })
    }

    fn is_project_item(&self, _cx: &WindowContext) -> bool {
        true
    }

    fn set_leader_peer_id(
        &mut self,
        leader_peer_id: Option<proto::PeerId>,
        cx: &mut ViewContext<Self>,
    ) {
        self.editor.update(cx, |editor, cx| {
            editor.set_leader_peer_id(leader_peer_id, cx)
        })
    }

    fn dedup(&self, existing: &Self, cx: &WindowContext) -> Option<item::Dedup> {
        if existing.context.read(cx).id() == self.context.read(cx).id() {
            Some(item::Dedup::KeepExisting)
        } else {
            None
        }
    }
}

pub struct ContextEditorToolbarItem {
    fs: Arc<dyn Fs>,
    workspace: WeakView<Workspace>,
    active_context_editor: Option<WeakView<ContextEditor>>,
    model_summary_editor: View<Editor>,
    model_selector_menu_handle: PopoverMenuHandle<Picker<ModelPickerDelegate>>,
}

fn active_editor_focus_handle(
    workspace: &WeakView<Workspace>,
    cx: &WindowContext<'_>,
) -> Option<FocusHandle> {
    workspace.upgrade().and_then(|workspace| {
        Some(
            workspace
                .read(cx)
                .active_item_as::<Editor>(cx)?
                .focus_handle(cx),
        )
    })
}

fn render_inject_context_menu(
    active_context_editor: WeakView<ContextEditor>,
    cx: &mut WindowContext<'_>,
) -> impl IntoElement {
    let commands = SlashCommandRegistry::global(cx);

    slash_command_picker::SlashCommandSelector::new(
        commands.clone(),
        active_context_editor,
        IconButton::new("trigger", IconName::SlashSquare)
            .icon_size(IconSize::Small)
            .tooltip(|cx| {
                Tooltip::with_meta("Insert Context", None, "Type / to insert via keyboard", cx)
            }),
    )
}

impl ContextEditorToolbarItem {
    pub fn new(
        workspace: &Workspace,
        model_selector_menu_handle: PopoverMenuHandle<Picker<ModelPickerDelegate>>,
        model_summary_editor: View<Editor>,
    ) -> Self {
        Self {
            fs: workspace.app_state().fs.clone(),
            workspace: workspace.weak_handle(),
            active_context_editor: None,
            model_summary_editor,
            model_selector_menu_handle,
        }
    }

    fn render_remaining_tokens(&self, cx: &mut ViewContext<Self>) -> Option<impl IntoElement> {
        let context = &self
            .active_context_editor
            .as_ref()?
            .upgrade()?
            .read(cx)
            .context;
        let (token_count_color, token_count, max_token_count) = match token_state(context, cx)? {
            TokenState::NoTokensLeft {
                max_token_count,
                token_count,
            } => (Color::Error, token_count, max_token_count),
            TokenState::HasMoreTokens {
                max_token_count,
                token_count,
                over_warn_threshold,
            } => {
                let color = if over_warn_threshold {
                    Color::Warning
                } else {
                    Color::Muted
                };
                (color, token_count, max_token_count)
            }
        };
        Some(
            h_flex()
                .gap_0p5()
                .child(
                    Label::new(humanize_token_count(token_count))
                        .size(LabelSize::Small)
                        .color(token_count_color),
                )
                .child(Label::new("/").size(LabelSize::Small).color(Color::Muted))
                .child(
                    Label::new(humanize_token_count(max_token_count))
                        .size(LabelSize::Small)
                        .color(Color::Muted),
                ),
        )
    }
}

impl Render for ContextEditorToolbarItem {
    fn render(&mut self, cx: &mut ViewContext<Self>) -> impl IntoElement {
        let left_side = h_flex()
            .pl_1()
            .gap_2()
            .flex_1()
            .min_w(rems(DEFAULT_TAB_TITLE.len() as f32))
            .when(self.active_context_editor.is_some(), |left_side| {
                left_side.child(self.model_summary_editor.clone())
            });
        let active_provider = LanguageModelRegistry::read_global(cx).active_provider();
        let active_model = LanguageModelRegistry::read_global(cx).active_model();
        let weak_self = cx.view().downgrade();
        let right_side = h_flex()
            .gap_2()
            // TODO display this in a nicer way, once we have a design for it.
            // .children({
            //     let project = self
            //         .workspace
            //         .upgrade()
            //         .map(|workspace| workspace.read(cx).project().downgrade());
            //
            //     let scan_items_remaining = cx.update_global(|db: &mut SemanticDb, cx| {
            //         project.and_then(|project| db.remaining_summaries(&project, cx))
            //     });

            //     scan_items_remaining
            //         .map(|remaining_items| format!("Files to scan: {}", remaining_items))
            // })
            .child(
                ModelSelector::new(
                    self.fs.clone(),
                    ButtonLike::new("active-model")
                        .style(ButtonStyle::Subtle)
                        .child(
                            h_flex()
                                .w_full()
                                .gap_0p5()
                                .child(
                                    div()
                                        .overflow_x_hidden()
                                        .flex_grow()
                                        .whitespace_nowrap()
                                        .child(match (active_provider, active_model) {
                                            (Some(provider), Some(model)) => h_flex()
                                                .gap_1()
                                                .child(
                                                    Icon::new(model.icon().unwrap_or_else(|| provider.icon()))
                                                        .color(Color::Muted)
                                                        .size(IconSize::XSmall),
                                                )
                                                .child(
                                                    Label::new(model.name().0)
                                                        .size(LabelSize::Small)
                                                        .color(Color::Muted),
                                                )
                                                .into_any_element(),
                                            _ => Label::new("No model selected")
                                                .size(LabelSize::Small)
                                                .color(Color::Muted)
                                                .into_any_element(),
                                        }),
                                )
                                .child(
                                    Icon::new(IconName::ChevronDown)
                                        .color(Color::Muted)
                                        .size(IconSize::XSmall),
                                ),
                        )
                        .tooltip(move |cx| {
                            Tooltip::for_action("Change Model", &ToggleModelSelector, cx)
                        }),
                )
                .with_handle(self.model_selector_menu_handle.clone()),
            )
            .children(self.render_remaining_tokens(cx))
            .child(
                PopoverMenu::new("context-editor-popover")
                    .trigger(
                        IconButton::new("context-editor-trigger", IconName::EllipsisVertical)
                            .icon_size(IconSize::Small)
                            .tooltip(|cx| Tooltip::text("Open Context Options", cx)),
                    )
                    .menu({
                        let weak_self = weak_self.clone();
                        move |cx| {
                            let weak_self = weak_self.clone();
                            Some(ContextMenu::build(cx, move |menu, cx| {
                                let context = weak_self
                                    .update(cx, |this, cx| {
                                        active_editor_focus_handle(&this.workspace, cx)
                                    })
                                    .ok()
                                    .flatten();
                                menu.when_some(context, |menu, context| menu.context(context))
                                    .entry("Regenerate Context Title", None, {
                                        let weak_self = weak_self.clone();
                                        move |cx| {
                                            weak_self
                                                .update(cx, |_, cx| {
                                                    cx.emit(ContextEditorToolbarItemEvent::RegenerateSummary)
                                                })
                                                .ok();
                                        }
                                    })
                                    .custom_entry(
                                        |_| {
                                            h_flex()
                                                .w_full()
                                                .justify_between()
                                                .gap_2()
                                                .child(Label::new("Insert Context"))
                                                .child(Label::new("/ command").color(Color::Muted))
                                                .into_any()
                                        },
                                        {
                                            let weak_self = weak_self.clone();
                                            move |cx| {
                                                weak_self
                                                    .update(cx, |this, cx| {
                                                        if let Some(editor) =
                                                        &this.active_context_editor
                                                        {
                                                            editor
                                                                .update(cx, |this, cx| {
                                                                    this.slash_menu_handle
                                                                        .toggle(cx);
                                                                })
                                                                .ok();
                                                        }
                                                    })
                                                    .ok();
                                            }
                                        },
                                    )
                                    .action("Insert Selection", QuoteSelection.boxed_clone())
                            }))
                        }
                    }),
            );

        h_flex()
            .size_full()
            .gap_2()
            .justify_between()
            .child(left_side)
            .child(right_side)
    }
}

impl ToolbarItemView for ContextEditorToolbarItem {
    fn set_active_pane_item(
        &mut self,
        active_pane_item: Option<&dyn ItemHandle>,
        cx: &mut ViewContext<Self>,
    ) -> ToolbarItemLocation {
        self.active_context_editor = active_pane_item
            .and_then(|item| item.act_as::<ContextEditor>(cx))
            .map(|editor| editor.downgrade());
        cx.notify();
        if self.active_context_editor.is_none() {
            ToolbarItemLocation::Hidden
        } else {
            ToolbarItemLocation::PrimaryRight
        }
    }

    fn pane_focus_update(&mut self, _pane_focused: bool, cx: &mut ViewContext<Self>) {
        cx.notify();
    }
}

impl EventEmitter<ToolbarItemEvent> for ContextEditorToolbarItem {}

enum ContextEditorToolbarItemEvent {
    RegenerateSummary,
}
impl EventEmitter<ContextEditorToolbarItemEvent> for ContextEditorToolbarItem {}

pub struct ContextHistory {
    picker: View<Picker<SavedContextPickerDelegate>>,
    _subscriptions: Vec<Subscription>,
    assistant_panel: WeakView<AssistantPanel>,
}

impl ContextHistory {
    fn new(
        project: Model<Project>,
        context_store: Model<ContextStore>,
        assistant_panel: WeakView<AssistantPanel>,
        cx: &mut ViewContext<Self>,
    ) -> Self {
        let picker = cx.new_view(|cx| {
            Picker::uniform_list(
                SavedContextPickerDelegate::new(project, context_store.clone()),
                cx,
            )
            .modal(false)
            .max_height(None)
        });

        let _subscriptions = vec![
            cx.observe(&context_store, |this, _, cx| {
                this.picker.update(cx, |picker, cx| picker.refresh(cx));
            }),
            cx.subscribe(&picker, Self::handle_picker_event),
        ];

        Self {
            picker,
            _subscriptions,
            assistant_panel,
        }
    }

    fn handle_picker_event(
        &mut self,
        _: View<Picker<SavedContextPickerDelegate>>,
        event: &SavedContextPickerEvent,
        cx: &mut ViewContext<Self>,
    ) {
        let SavedContextPickerEvent::Confirmed(context) = event;
        self.assistant_panel
            .update(cx, |assistant_panel, cx| match context {
                ContextMetadata::Remote(metadata) => {
                    assistant_panel
                        .open_remote_context(metadata.id.clone(), cx)
                        .detach_and_log_err(cx);
                }
                ContextMetadata::Saved(metadata) => {
                    assistant_panel
                        .open_saved_context(metadata.path.clone(), cx)
                        .detach_and_log_err(cx);
                }
            })
            .ok();
    }
}

#[derive(Debug, PartialEq, Eq, Clone, Copy)]
pub enum WorkflowAssistStatus {
    Pending,
    Confirmed,
    Done,
    Idle,
}

impl WorkflowAssist {
    pub fn status(&self, cx: &AppContext) -> WorkflowAssistStatus {
        let assistant = InlineAssistant::global(cx);
        if self
            .assist_ids
            .iter()
            .any(|assist_id| assistant.assist_status(*assist_id, cx).is_pending())
        {
            WorkflowAssistStatus::Pending
        } else if self
            .assist_ids
            .iter()
            .all(|assist_id| assistant.assist_status(*assist_id, cx).is_confirmed())
        {
            WorkflowAssistStatus::Confirmed
        } else if self
            .assist_ids
            .iter()
            .all(|assist_id| assistant.assist_status(*assist_id, cx).is_done())
        {
            WorkflowAssistStatus::Done
        } else {
            WorkflowAssistStatus::Idle
        }
    }
}

impl Render for ContextHistory {
    fn render(&mut self, _: &mut ViewContext<Self>) -> impl IntoElement {
        div().size_full().child(self.picker.clone())
    }
}

impl FocusableView for ContextHistory {
    fn focus_handle(&self, cx: &AppContext) -> FocusHandle {
        self.picker.focus_handle(cx)
    }
}

impl EventEmitter<()> for ContextHistory {}

impl Item for ContextHistory {
    type Event = ();

    fn tab_content_text(&self, _cx: &WindowContext) -> Option<SharedString> {
        Some("History".into())
    }
}

pub struct ConfigurationView {
    focus_handle: FocusHandle,
    configuration_views: HashMap<LanguageModelProviderId, AnyView>,
    _registry_subscription: Subscription,
}

impl ConfigurationView {
    fn new(cx: &mut ViewContext<Self>) -> Self {
        let focus_handle = cx.focus_handle();

        let registry_subscription = cx.subscribe(
            &LanguageModelRegistry::global(cx),
            |this, _, event: &language_model::Event, cx| match event {
                language_model::Event::AddedProvider(provider_id) => {
                    let provider = LanguageModelRegistry::read_global(cx).provider(provider_id);
                    if let Some(provider) = provider {
                        this.add_configuration_view(&provider, cx);
                    }
                }
                language_model::Event::RemovedProvider(provider_id) => {
                    this.remove_configuration_view(provider_id);
                }
                _ => {}
            },
        );

        let mut this = Self {
            focus_handle,
            configuration_views: HashMap::default(),
            _registry_subscription: registry_subscription,
        };
        this.build_configuration_views(cx);
        this
    }

    fn build_configuration_views(&mut self, cx: &mut ViewContext<Self>) {
        let providers = LanguageModelRegistry::read_global(cx).providers();
        for provider in providers {
            self.add_configuration_view(&provider, cx);
        }
    }

    fn remove_configuration_view(&mut self, provider_id: &LanguageModelProviderId) {
        self.configuration_views.remove(provider_id);
    }

    fn add_configuration_view(
        &mut self,
        provider: &Arc<dyn LanguageModelProvider>,
        cx: &mut ViewContext<Self>,
    ) {
        let configuration_view = provider.configuration_view(cx);
        self.configuration_views
            .insert(provider.id(), configuration_view);
    }

    fn render_provider_view(
        &mut self,
        provider: &Arc<dyn LanguageModelProvider>,
        cx: &mut ViewContext<Self>,
    ) -> Div {
        let provider_id = provider.id().0.clone();
        let provider_name = provider.name().0.clone();
        let configuration_view = self.configuration_views.get(&provider.id()).cloned();

        let open_new_context = cx.listener({
            let provider = provider.clone();
            move |_, _, cx| {
                cx.emit(ConfigurationViewEvent::NewProviderContextEditor(
                    provider.clone(),
                ))
            }
        });

        v_flex()
            .gap_2()
            .child(
                h_flex()
                    .justify_between()
                    .child(Headline::new(provider_name.clone()).size(HeadlineSize::Small))
                    .when(provider.is_authenticated(cx), move |this| {
                        this.child(
                            h_flex().justify_end().child(
                                Button::new(
                                    SharedString::from(format!("new-context-{provider_id}")),
                                    "Open new context",
                                )
                                .icon_position(IconPosition::Start)
                                .icon(IconName::Plus)
                                .style(ButtonStyle::Filled)
                                .layer(ElevationIndex::ModalSurface)
                                .on_click(open_new_context),
                            ),
                        )
                    }),
            )
            .child(
                div()
                    .p(Spacing::Large.rems(cx))
                    .bg(cx.theme().colors().surface_background)
                    .border_1()
                    .border_color(cx.theme().colors().border_variant)
                    .rounded_md()
                    .when(configuration_view.is_none(), |this| {
                        this.child(div().child(Label::new(format!(
                            "No configuration view for {}",
                            provider_name
                        ))))
                    })
                    .when_some(configuration_view, |this, configuration_view| {
                        this.child(configuration_view)
                    }),
            )
    }
}

impl Render for ConfigurationView {
    fn render(&mut self, cx: &mut ViewContext<Self>) -> impl IntoElement {
        let providers = LanguageModelRegistry::read_global(cx).providers();
        let provider_views = providers
            .into_iter()
            .map(|provider| self.render_provider_view(&provider, cx))
            .collect::<Vec<_>>();

        let mut element = v_flex()
            .id("assistant-configuration-view")
            .track_focus(&self.focus_handle)
            .bg(cx.theme().colors().editor_background)
            .size_full()
            .overflow_y_scroll()
            .child(
                v_flex()
                    .p(Spacing::XXLarge.rems(cx))
                    .border_b_1()
                    .border_color(cx.theme().colors().border)
                    .gap_1()
                    .child(Headline::new("Configure your Assistant").size(HeadlineSize::Medium))
                    .child(
                        Label::new(
                            "At least one LLM provider must be configured to use the Assistant.",
                        )
                        .color(Color::Muted),
                    ),
            )
            .child(
                v_flex()
                    .p(Spacing::XXLarge.rems(cx))
                    .mt_1()
                    .gap_6()
                    .flex_1()
                    .children(provider_views),
            )
            .into_any();

        // We use a canvas here to get scrolling to work in the ConfigurationView. It's a workaround
        // because we couldn't the element to take up the size of the parent.
        canvas(
            move |bounds, cx| {
                element.prepaint_as_root(bounds.origin, bounds.size.into(), cx);
                element
            },
            |_, mut element, cx| {
                element.paint(cx);
            },
        )
        .flex_1()
        .w_full()
    }
}

pub enum ConfigurationViewEvent {
    NewProviderContextEditor(Arc<dyn LanguageModelProvider>),
}

impl EventEmitter<ConfigurationViewEvent> for ConfigurationView {}

impl FocusableView for ConfigurationView {
    fn focus_handle(&self, _: &AppContext) -> FocusHandle {
        self.focus_handle.clone()
    }
}

impl Item for ConfigurationView {
    type Event = ConfigurationViewEvent;

    fn tab_content_text(&self, _cx: &WindowContext) -> Option<SharedString> {
        Some("Configuration".into())
    }
}

type ToggleFold = Arc<dyn Fn(bool, &mut WindowContext) + Send + Sync>;

fn render_slash_command_output_toggle(
    row: MultiBufferRow,
    is_folded: bool,
    fold: ToggleFold,
    _cx: &mut WindowContext,
) -> AnyElement {
    Disclosure::new(
        ("slash-command-output-fold-indicator", row.0 as u64),
        !is_folded,
    )
    .selected(is_folded)
    .on_click(move |_e, cx| fold(!is_folded, cx))
    .into_any_element()
}

fn fold_toggle(
    name: &'static str,
) -> impl Fn(
    MultiBufferRow,
    bool,
    Arc<dyn Fn(bool, &mut WindowContext<'_>) + Send + Sync>,
    &mut WindowContext<'_>,
) -> AnyElement {
    move |row, is_folded, fold, _cx| {
        Disclosure::new((name, row.0 as u64), !is_folded)
            .selected(is_folded)
            .on_click(move |_e, cx| fold(!is_folded, cx))
            .into_any_element()
    }
}

fn quote_selection_fold_placeholder(title: String, editor: WeakView<Editor>) -> FoldPlaceholder {
    FoldPlaceholder {
        render: Arc::new({
            move |fold_id, fold_range, _cx| {
                let editor = editor.clone();
                ButtonLike::new(fold_id)
                    .style(ButtonStyle::Filled)
                    .layer(ElevationIndex::ElevatedSurface)
                    .child(Icon::new(IconName::TextSnippet))
                    .child(Label::new(title.clone()).single_line())
                    .on_click(move |_, cx| {
                        editor
                            .update(cx, |editor, cx| {
                                let buffer_start = fold_range
                                    .start
                                    .to_point(&editor.buffer().read(cx).read(cx));
                                let buffer_row = MultiBufferRow(buffer_start.row);
                                editor.unfold_at(&UnfoldAt { buffer_row }, cx);
                            })
                            .ok();
                    })
                    .into_any_element()
            }
        }),
        constrain_width: false,
        merge_adjacent: false,
    }
}

fn render_quote_selection_output_toggle(
    row: MultiBufferRow,
    is_folded: bool,
    fold: ToggleFold,
    _cx: &mut WindowContext,
) -> AnyElement {
    Disclosure::new(("quote-selection-indicator", row.0 as u64), !is_folded)
        .selected(is_folded)
        .on_click(move |_e, cx| fold(!is_folded, cx))
        .into_any_element()
}

fn render_pending_slash_command_gutter_decoration(
    row: MultiBufferRow,
    status: &PendingSlashCommandStatus,
    confirm_command: Arc<dyn Fn(&mut WindowContext)>,
) -> AnyElement {
    let mut icon = IconButton::new(
        ("slash-command-gutter-decoration", row.0),
        ui::IconName::TriangleRight,
    )
    .on_click(move |_e, cx| confirm_command(cx))
    .icon_size(ui::IconSize::Small)
    .size(ui::ButtonSize::None);

    match status {
        PendingSlashCommandStatus::Idle => {
            icon = icon.icon_color(Color::Muted);
        }
        PendingSlashCommandStatus::Running { .. } => {
            icon = icon.selected(true);
        }
        PendingSlashCommandStatus::Error(_) => icon = icon.icon_color(Color::Error),
    }

    icon.into_any_element()
}

fn render_docs_slash_command_trailer(
    row: MultiBufferRow,
    command: PendingSlashCommand,
    cx: &mut WindowContext,
) -> AnyElement {
    if command.arguments.is_empty() {
        return Empty.into_any();
    }
    let args = DocsSlashCommandArgs::parse(&command.arguments);

    let Some(store) = args
        .provider()
        .and_then(|provider| IndexedDocsStore::try_global(provider, cx).ok())
    else {
        return Empty.into_any();
    };

    let Some(package) = args.package() else {
        return Empty.into_any();
    };

    let mut children = Vec::new();

    if store.is_indexing(&package) {
        children.push(
            div()
                .id(("crates-being-indexed", row.0))
                .child(Icon::new(IconName::ArrowCircle).with_animation(
                    "arrow-circle",
                    Animation::new(Duration::from_secs(4)).repeat(),
                    |icon, delta| icon.transform(Transformation::rotate(percentage(delta))),
                ))
                .tooltip({
                    let package = package.clone();
                    move |cx| Tooltip::text(format!("Indexing {package}…"), cx)
                })
                .into_any_element(),
        );
    }

    if let Some(latest_error) = store.latest_error_for_package(&package) {
        children.push(
            div()
                .id(("latest-error", row.0))
                .child(
                    Icon::new(IconName::Warning)
                        .size(IconSize::Small)
                        .color(Color::Warning),
                )
                .tooltip(move |cx| Tooltip::text(format!("Failed to index: {latest_error}"), cx))
                .into_any_element(),
        )
    }

    let is_indexing = store.is_indexing(&package);
    let latest_error = store.latest_error_for_package(&package);

    if !is_indexing && latest_error.is_none() {
        return Empty.into_any();
    }

    h_flex().gap_2().children(children).into_any_element()
}

fn make_lsp_adapter_delegate(
    project: &Model<Project>,
    cx: &mut AppContext,
) -> Result<Arc<dyn LspAdapterDelegate>> {
    project.update(cx, |project, cx| {
        // TODO: Find the right worktree.
        let worktree = project
            .worktrees(cx)
            .next()
            .ok_or_else(|| anyhow!("no worktrees when constructing LocalLspAdapterDelegate"))?;
        let http_client = project.client().http_client().clone();
        project.lsp_store().update(cx, |lsp_store, cx| {
            Ok(LocalLspAdapterDelegate::new(
                lsp_store,
                &worktree,
                http_client,
                project.fs().clone(),
                cx,
            ) as Arc<dyn LspAdapterDelegate>)
        })
    })
}

fn slash_command_error_block_renderer(message: String) -> RenderBlock {
    Box::new(move |_| {
        div()
            .pl_6()
            .child(
                Label::new(format!("error: {}", message))
                    .single_line()
                    .color(Color::Error),
            )
            .into_any()
    })
}

enum TokenState {
    NoTokensLeft {
        max_token_count: usize,
        token_count: usize,
    },
    HasMoreTokens {
        max_token_count: usize,
        token_count: usize,
        over_warn_threshold: bool,
    },
}

fn token_state(context: &Model<Context>, cx: &AppContext) -> Option<TokenState> {
    const WARNING_TOKEN_THRESHOLD: f32 = 0.8;

    let model = LanguageModelRegistry::read_global(cx).active_model()?;
    let token_count = context.read(cx).token_count()?;
    let max_token_count = model.max_token_count();

    let remaining_tokens = max_token_count as isize - token_count as isize;
    let token_state = if remaining_tokens <= 0 {
        TokenState::NoTokensLeft {
            max_token_count,
            token_count,
        }
    } else {
        let over_warn_threshold =
            token_count as f32 / max_token_count as f32 >= WARNING_TOKEN_THRESHOLD;
        TokenState::HasMoreTokens {
            max_token_count,
            token_count,
            over_warn_threshold,
        }
    };
    Some(token_state)
}

fn size_for_image(data: &RenderImage, max_size: Size<Pixels>) -> Size<Pixels> {
    let image_size = data
        .size(0)
        .map(|dimension| Pixels::from(u32::from(dimension)));
    let image_ratio = image_size.width / image_size.height;
    let bounds_ratio = max_size.width / max_size.height;

    if image_size.width > max_size.width || image_size.height > max_size.height {
        if bounds_ratio > image_ratio {
            size(
                image_size.width * (max_size.height / image_size.height),
                max_size.height,
            )
        } else {
            size(
                max_size.width,
                image_size.height * (max_size.width / image_size.width),
            )
        }
    } else {
        size(image_size.width, image_size.height)
    }
}

enum ConfigurationError {
    NoProvider,
    ProviderNotAuthenticated,
}

fn configuration_error(cx: &AppContext) -> Option<ConfigurationError> {
    let provider = LanguageModelRegistry::read_global(cx).active_provider();
    let is_authenticated = provider
        .as_ref()
        .map_or(false, |provider| provider.is_authenticated(cx));

    if provider.is_some() && is_authenticated {
        return None;
    }

    if provider.is_none() {
        return Some(ConfigurationError::NoProvider);
    }

    if !is_authenticated {
        return Some(ConfigurationError::ProviderNotAuthenticated);
    }

    None
}

#[cfg(test)]
mod tests {
    use super::*;
    use gpui::{AppContext, Context};
    use language::Buffer;
    use unindent::Unindent;

    #[gpui::test]
    fn test_find_code_blocks(cx: &mut AppContext) {
        let markdown = languages::language("markdown", tree_sitter_md::LANGUAGE.into());

        let buffer = cx.new_model(|cx| {
            let text = r#"
                line 0
                line 1
                ```rust
                fn main() {}
                ```
                line 5
                line 6
                line 7
                ```go
                func main() {}
                ```
                line 11
                ```
                this is plain text code block
                ```

                ```go
                func another() {}
                ```
                line 19
            "#
            .unindent();
            let mut buffer = Buffer::local(text, cx);
            buffer.set_language(Some(markdown.clone()), cx);
            buffer
        });
        let snapshot = buffer.read(cx).snapshot();

        let code_blocks = vec![
            Point::new(3, 0)..Point::new(4, 0),
            Point::new(9, 0)..Point::new(10, 0),
            Point::new(13, 0)..Point::new(14, 0),
            Point::new(17, 0)..Point::new(18, 0),
        ]
        .into_iter()
        .map(|range| snapshot.point_to_offset(range.start)..snapshot.point_to_offset(range.end))
        .collect::<Vec<_>>();

        let expected_results = vec![
            (0, None),
            (1, None),
            (2, Some(code_blocks[0].clone())),
            (3, Some(code_blocks[0].clone())),
            (4, Some(code_blocks[0].clone())),
            (5, None),
            (6, None),
            (7, None),
            (8, Some(code_blocks[1].clone())),
            (9, Some(code_blocks[1].clone())),
            (10, Some(code_blocks[1].clone())),
            (11, None),
            (12, Some(code_blocks[2].clone())),
            (13, Some(code_blocks[2].clone())),
            (14, Some(code_blocks[2].clone())),
            (15, None),
            (16, Some(code_blocks[3].clone())),
            (17, Some(code_blocks[3].clone())),
            (18, Some(code_blocks[3].clone())),
            (19, None),
        ];

        for (row, expected) in expected_results {
            let offset = snapshot.point_to_offset(Point::new(row, 0));
            let range = find_surrounding_code_block(&snapshot, offset);
            assert_eq!(range, expected, "unexpected result on row {:?}", row);
        }
    }
}<|MERGE_RESOLUTION|>--- conflicted
+++ resolved
@@ -11,21 +11,12 @@
     },
     slash_command_picker,
     terminal_inline_assistant::TerminalInlineAssistant,
-<<<<<<< HEAD
     Assist, AssistantPatchResolution, CacheStatus, ConfirmCommand, Content, Context, ContextEvent,
-    ContextId, ContextStore, ContextStoreEvent, CycleMessageRole, DeployHistory,
+    ContextId, ContextStore, ContextStoreEvent, CopyCode, CycleMessageRole, DeployHistory,
     DeployPromptLibrary, InlineAssistId, InlineAssistant, InsertDraggedFiles, InsertIntoEditor,
     Message, MessageId, MessageMetadata, MessageStatus, ModelPickerDelegate, ModelSelector,
     NewContext, PendingSlashCommand, PendingSlashCommandStatus, QuoteSelection,
     RemoteContextMetadata, SavedContextMetadata, Split, ToggleFocus, ToggleModelSelector,
-=======
-    Assist, CacheStatus, ConfirmCommand, Content, Context, ContextEvent, ContextId, ContextStore,
-    ContextStoreEvent, CopyCode, CycleMessageRole, DeployHistory, DeployPromptLibrary,
-    InlineAssistId, InlineAssistant, InsertDraggedFiles, InsertIntoEditor, Message, MessageId,
-    MessageMetadata, MessageStatus, ModelPickerDelegate, ModelSelector, NewContext,
-    PendingSlashCommand, PendingSlashCommandStatus, QuoteSelection, RemoteContextMetadata,
-    SavedContextMetadata, Split, ToggleFocus, ToggleModelSelector, WorkflowStepResolution,
->>>>>>> 743feb98
 };
 use anyhow::{anyhow, Result};
 use assistant_slash_command::{SlashCommand, SlashCommandOutputSection};
@@ -2818,16 +2809,9 @@
         } else {
             // If there are multiple buffers or suggestion groups, create a multibuffer
             let multibuffer = cx.new_model(|cx| {
-<<<<<<< HEAD
-                let replica_id = project.read(cx).replica_id();
-                let mut multibuffer = MultiBuffer::new(replica_id, Capability::ReadWrite)
+                let mut multibuffer = MultiBuffer::new(Capability::ReadWrite)
                     .with_title(resolved_patch.title.clone());
                 for (buffer, groups) in &resolved_patch.suggestion_groups {
-=======
-                let mut multibuffer =
-                    MultiBuffer::new(Capability::ReadWrite).with_title(resolved_step.title.clone());
-                for (buffer, groups) in &resolved_step.suggestion_groups {
->>>>>>> 743feb98
                     let excerpt_ids = multibuffer.push_excerpts(
                         buffer.clone(),
                         groups.iter().map(|suggestion_group| ExcerptRange {
